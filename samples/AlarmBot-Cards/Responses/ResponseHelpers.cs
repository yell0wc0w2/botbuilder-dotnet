--- conflicted
+++ resolved
@@ -9,8 +9,6 @@
 {
     public static class TopicResponseHelpers
     {
-<<<<<<< HEAD
-=======
         public static IMessageActivity ReplyWithSuggestions(BotContext context, string title, string message, string[] choices)
         {
             var reply = ReplyWithTitle(context, title, message);
@@ -38,7 +36,6 @@
         }
 
 
->>>>>>> 0b841251
         /// <summary>
         /// Create Yes/No card
         /// </summary>
@@ -52,10 +49,7 @@
         public static IMessageActivity CreateMessageBoxCard(IBotContext context, string id, string title, string message, string yesLabel, string noLabel)
         {
             IMessageActivity reply = context.Request.CreateReply(message);
-<<<<<<< HEAD
 
-=======
->>>>>>> 0b841251
             var card = new AdaptiveCard();
             card.Body.Add(new TextBlock() { Text = title, Size = TextSize.Large });
             card.Body.Add(new TextBlock() { Text = message });
