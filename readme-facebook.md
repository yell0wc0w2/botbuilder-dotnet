# Botkit and Facebook

Botkit is designed to ease the process of designing and running useful, creative bots that live inside [Slack](http://slack.com), [Facebook Messenger](http://facebook.com), [Twilio IP Messaging](https://www.twilio.com/docs/api/ip-messaging), and other messaging platforms.


Botkit features a comprehensive set of tools
to deal with [Facebooks's Messenger platform](https://developers.facebook.com/docs/messenger-platform/implementation), and allows
developers to build interactive bots and applications that send and receive messages just like real humans. Facebook bots can be connected to Facebook Pages, and can be triggered using a variety of [useful web plugins](https://developers.facebook.com/docs/messenger-platform/plugin-reference).

This document covers the Facebook-specific implementation details only. [Start here](readme.md) if you want to learn about to develop with Botkit.

Table of Contents

* [Getting Started](#getting-started)
* [Facebook-specific Events](#facebook-specific-events)
* [Working with Facebook Webhooks](#working-with-facebook-messenger)
* [Using Structured Messages and Postbacks](#using-structured-messages-and-postbacks)
* [Thread Settings](#thread-settings-api)
* [Simulate typing](#simulate-typing)
* [Silent and No Notifications](#silent-and-no-notifications)
* [Running Botkit with an Express server](#use-botkit-for-facebook-messenger-with-an-express-web-server)

## Getting Started

1) Install Botkit [more info here](readme.md#installation)

2) Create a [Facebook App for Web](https://developers.facebook.com/quickstarts/?platform=web) and note down or [create a new Facebook Page](https://www.facebook.com/pages/create/).  Your Facebook page will be used for the app's identity.

3) [Get a page access token for your app](https://developers.facebook.com/docs/messenger-platform/implementation#page_access_token)

Copy this token, you'll need it!

4) Define your own "verify token" - this is a string that you control that Facebook will use to verify your web hook endpoint.

5) Run the example bot app, using the two tokens you just created. If you are _not_ running your bot at a public, SSL-enabled internet address, use the --lt option and note the URL it gives you.

```
page_token=<MY PAGE TOKEN> verify_token=<MY_VERIFY_TOKEN> node facebook_bot.js [--lt [--ltsubdomain CUSTOM_SUBDOMAIN]]
```

6) [Set up a webhook endpoint for your app](https://developers.facebook.com/docs/messenger-platform/implementation#setting_webhooks) that uses your public URL. Use the verify token you defined in step 4!

7) Your bot should be online! Within Facebook, find your page, and click the "Message" button in the header.

Try:
  * who are you?
  * call me Bob
  * shutdown


### Things to note

Since Facebook delivers messages via web hook, your application must be available at a public internet address.  Additionally, Facebook requires this address to use SSL.  Luckily, you can use [LocalTunnel](https://localtunnel.me/) to make a process running locally or in your dev environment available in a Facebook-friendly way.

When you are ready to go live, consider [LetsEncrypt.org](http://letsencrypt.org), a _free_ SSL Certificate Signing Authority which can be used to secure your website very quickly. It is fabulous and we love it.

## Validate Requests - Secure your webhook!
Facebook sends an X-HUB signature header with requests to your webhook. You can verify the requests are coming from Facebook by enabling `validate_requests: true` when creating your bot controller. This checks the sha1 signature of the incoming payload against your Facebook App Secret (which is seperate from your webhook's verify_token), preventing unauthorized access to your webhook. You must also pass your `app_secret` into your environment variables when running your bot.

The Facebook App secret is available on the Overview page of your Facebook App's admin page. Click show to reveal it.

```
app_secret=abcdefg12345 page_token=123455abcd verify_token=VerIfY-tOkEn node facebook_bot.js
```

## Facebook-specific Events

Once connected to Facebook, bots receive a constant stream of events.

Normal messages will be sent to your bot using the `message_received` event.  In addition, several other events may fire, depending on your implementation and the webhooks you subscribed to within your app's Facebook configuration.

| Event | Description
|--- |---
| message_received | a message was received by the bot
| facebook_postback | user clicked a button in an attachment and triggered a webhook postback
| message_delivered | a confirmation from Facebook that a message has been received
| message_read | a confirmation from Facebook that a message has been read
| facebook_optin | a user has clicked the [Send-to-Messenger plugin](https://developers.facebook.com/docs/messenger-platform/implementation#send_to_messenger_plugin)
| facebook_referral | a user has clicked on a [m.me URL with a referral param](https://developers.facebook.com/docs/messenger-platform/referral-params)

All incoming events will contain the fields `user` and `channel`, both of which represent the Facebook user's ID, and a `timestamp` field.

`message_received` events will also contain either a `text` field or an `attachment` field.

`facebook_postback` events will contain a `payload` field.

Notice also that `facebook_postback` events trigger the `message_received` event as well. That is why messages will have the `type` field as well. When the message is directly from the user (i.e. onlye `message_received` event) `type` will be set to `"user_message"` and when the message is originated in a `facebook_postback` then `type` will be set to `facebook_postback`.

More information about the data found in these fields can be found [here](https://developers.facebook.com/docs/messenger-platform/webhook-reference).

## Working with Facebook Messenger

Botkit receives messages from Facebook using webhooks, and sends messages using Facebook's APIs. This means that your bot application must present a web server that is publicly addressable. Everything you need to get started is already included in Botkit.

To connect your bot to Facebook, [follow the instructions here](https://developers.facebook.com/docs/messenger-platform/implementation). You will need to collect your `page token` as well as a `verify token` that you define yourself and configure inside Facebook's app settings. A step by step guide [can be found here](#getting-started). Since you must *already be running* your Botkit app to configure your Facebook app, there is a bit of back-and-forth. It's ok! You can do it.

Here is the complete code for a basic Facebook bot:

```javascript
var Botkit = require('botkit');
var controller = Botkit.facebookbot({
        access_token: process.env.access_token,
        verify_token: process.env.verify_token,
})

var bot = controller.spawn({
});

// if you are already using Express, you can use your own server instance...
// see "Use BotKit with an Express web server"
controller.setupWebserver(process.env.port,function(err,webserver) {
  controller.createWebhookEndpoints(controller.webserver, bot, function() {
      console.log('This bot is online!!!');
  });
});

// this is triggered when a user clicks the send-to-messenger plugin
controller.on('facebook_optin', function(bot, message) {

    bot.reply(message, 'Welcome to my app!');

});

// user said hello
controller.hears(['hello'], 'message_received', function(bot, message) {

    bot.reply(message, 'Hey there.');

});

controller.hears(['cookies'], 'message_received', function(bot, message) {

    bot.startConversation(message, function(err, convo) {

        convo.say('Did someone say cookies!?!!');
        convo.ask('What is your favorite type of cookie?', function(response, convo) {
            convo.say('Golly, I love ' + response.text + ' too!!!');
            convo.next();
        });
    });
});
```

### Receive Postback Button Clicks as "Typed" Messages

Facebook Messenger supports including "postback" buttons, which, when clicked,
send a specialized `facebook_postback` event.

As an alternative to binding an event handler to the `facebook_postback` event,
developers may find it useful if button clicks are treated as "typed" messages.
This enables buttons to be more easily used as part of a conversation flow, and
can reduce the complexity of the code necessary.

Once enabled, the `payload` field of any postback button that is clicked will be
treated as if the user typed the message, and will trigger any relevant `hears` triggers.

To enable this option, pass in `{receive_via_postback: true}` to your Botkit Facebook controller, as below:

```javascript
var controller = Botkit.facebookbot({
        access_token: process.env.access_token,
        verify_token: process.env.verify_token,
        receive_via_postback: true,
})
```

### Require Delivery Confirmation

In order to guarantee the order in which your messages arrive, Botkit supports an optional
delivery confirmation requirement. This will force Botkit to wait for a `message_delivered` events
for each outgoing message before continuing to the next message in a conversation.

Developers who send many messages in a row, particularly with payloads containing images or attachments,
should consider enabling this option. Facebook's API sometimes experiences a delay delivering messages with large files attached, and this delay can cause messages to appear out of order.

To enable this option, pass in `{require_delivery: true}` to your Botkit Facebook controller, as below:

```javascript
var controller = Botkit.facebookbot({
        access_token: process.env.access_token,
        verify_token: process.env.verify_token,
        require_delivery: true,
})
```

#### controller.setupWebserver()
| Argument | Description
|---  |---
| port | port for webserver
| callback | callback function

Setup an [Express webserver](http://expressjs.com/en/index.html) for
use with `createWebhookEndpoints()`

If you need more than a simple webserver to receive webhooks,
you should by all means create your own Express webserver! Here is a [boilerplate demo](https://github.com/mvaragnat/botkit-messenger-express-demo).

The callback function receives the Express object as a parameter,
which may be used to add further web server routes.

#### controller.createWebhookEndpoints()

This function configures the route `https://_your_server_/facebook/receive`
to receive webhooks from Facebook.

This url should be used when configuring Facebook.

## Using Structured Messages and Postbacks

You can attach little bubbles

And in those bubbles can be buttons
and when a user clicks the button, it sends a postback with the value.

```javascript
controller.hears('test', 'message_received', function(bot, message) {

    var attachment = {
        'type':'template',
        'payload':{
            'template_type':'generic',
            'elements':[
                {
                    'title':'Chocolate Cookie',
                    'image_url':'http://cookies.com/cookie.png',
                    'subtitle':'A delicious chocolate cookie',
                    'buttons':[
                        {
                        'type':'postback',
                        'title':'Eat Cookie',
                        'payload':'chocolate'
                        }
                    ]
                },
            ]
        }
    };

    bot.reply(message, {
        attachment: attachment,
    });

});

controller.on('facebook_postback', function(bot, message) {

    if (message.payload == 'chocolate') {
        bot.reply(message, 'You ate the chocolate cookie!')
    }

});
```

## Typing indicator

Use a message with a sender_action field with "typing_on" to create a typing indicator. The typing indicator lasts 20 seconds, unless you send another message with "typing_off"

```javascript
var reply_message = {
  sender_action: "typing_on"
}

bot.reply(message, reply_message)
```

## Simulate typing
To make it a bit more realistic, you can trigger a "user is typing" signal (shown in Messenger as a bubble with 3 animated dots) by using the following convenience methods.

```javascript
bot.startTyping(message, function () {
  // do something here, the "is typing" animation is visible
});

bot.stopTyping(message, function () {
  // do something here, the "is typing" animation is not visible
});

bot.replyWithTyping(message, 'Hello there, my friend!');
```

## Silent and No Notifications
When sending a user a message you can make the message have either no notification or have a notification that doesn't play a sound. Both of these features are unique to the mobile application messenger. To do this add the `notification_type` field to message. Notification type must be one of the following:
- REGULAR will emit a sound/vibration and a phone notification
- SILENT_PUSH will just emit a phone notification
- NO_PUSH will not emit either

`notification_type` is optional. By default, messages will be REGULAR push notification type

```javascript
reply_message = {
    text: "Message text here",
    notification_type: NOTIFICATION_TYPE
}
bot.reply(message, reply_message)
```

<<<<<<< HEAD
## Thread Setting API
=======

## Messenger code API

Messenger Codes can be scanned in Messenger to instantly link the user to your bot, no typing needed. They're great for sticking on fliers, ads, or anywhere in the real world where you want people to try your bot.

```javascript
controller.api.get_messenger_code(2000, function (err, uri) {
    if(err) {
        // Error
    } else {
        // uri
    }
});
```

## Thread Settings API
>>>>>>> c645e33b

Thread setting API is now messenger profile API, it's highly recommended to use profile API instead of thread setting one, however, Botkit thread setting interface still available :

 
```js
controller.api.messenger_profile.YOUR_METHOD_NAME();
controller.api.thread_settings.YOUR_METHOD_NAME();

```


## Messenger Profile API

Facebook offers a Messenger Profile API to customize special bot features
such as a persistent menu and a welcome screen. We highly recommend you use all of these features, which will make your bot easier for users to work with. [Read Facebook's docs here](https://developers.facebook.com/docs/messenger-platform/messenger-profile).

#### controller.api.messenger_profile.greeting()
| Argument | Description
|---  |---
| message | greeting message to display on welcome screen

#### controller.api.messenger_profile.delete_greeting()

Remove the greeting message.

#### controller.api.messenger_profile.get_started()
| Argument | Description
|---  |---
| payload | value for the postback payload sent when the button is clicked

Set the payload value of the 'Get Started' button

#### controller.api.messenger_profile.delete_get_started()

Clear the payload value of the 'Get Started' button and remove it.

#### controller.api.messenger_profile.menu()
| Argument | Description
|---  |---
| menu_items | an array of menu_item objects

Create a [persistent menu](https://developers.facebook.com/docs/messenger-platform/messenger-profile/persistent-menu) for your Bot

#### controller.api.messenger_profile.delete_menu()

Clear the persistent menu setting

#### Using the The Messenger Profile API

```js
controller.api.messenger_profile.greeting('Hello! I\'m a Botkit bot!');
controller.api.messenger_profile.get_started('sample_get_started_payload');
controller.api.messenger_profile.menu([
    {
        "type":"postback",
        "title":"Hello",
        "payload":"hello"
    },
    {
        "type":"postback",
        "title":"Help",
        "payload":"help"
    },
    {
      "type":"web_url",
      "title":"Botkit Docs",
      "url":"https://github.com/howdyai/botkit/blob/master/readme-facebook.md"
    },
]);
controller.api.messenger_profile.account_linking('https://www.yourAwesomSite.com/oauth?response_type=code&client_id=1234567890&scope=basic');
controller.api.messenger_profile.delete_account_linking();


controller.hears(['hello'],'facebook_postback', function(bot, message) {
    //...
});

controller.hears(['help'],'facebook_postback', function(bot, message) {
    //...
});

```


## Use BotKit for Facebook Messenger with an Express web server
Instead of the web server generated with setupWebserver(), it is possible to use a different web server to receive webhooks, as well as serving web pages.

Here is an example of [using an Express web server alongside BotKit for Facebook Messenger](https://github.com/mvaragnat/botkit-messenger-express-demo).<|MERGE_RESOLUTION|>--- conflicted
+++ resolved
@@ -294,10 +294,6 @@
 bot.reply(message, reply_message)
 ```
 
-<<<<<<< HEAD
-## Thread Setting API
-=======
-
 ## Messenger code API
 
 Messenger Codes can be scanned in Messenger to instantly link the user to your bot, no typing needed. They're great for sticking on fliers, ads, or anywhere in the real world where you want people to try your bot.
@@ -313,11 +309,10 @@
 ```
 
 ## Thread Settings API
->>>>>>> c645e33b
 
 Thread setting API is now messenger profile API, it's highly recommended to use profile API instead of thread setting one, however, Botkit thread setting interface still available :
 
- 
+
 ```js
 controller.api.messenger_profile.YOUR_METHOD_NAME();
 controller.api.thread_settings.YOUR_METHOD_NAME();
