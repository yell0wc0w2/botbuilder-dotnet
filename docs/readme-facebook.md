--- conflicted
+++ resolved
@@ -21,17 +21,13 @@
 * [Silent and No Notifications](#silent-and-no-notifications)
 * [Messenger code API](#messenger-code-api)
 * [Attachment upload API](#attachment-upload-api)
-<<<<<<< HEAD
 * [Built-in NLP](#built-in-nlp)
 * [Message Tags](#message-tags)
 * [App Secret Proof](#app-secret-proof )
 * [Handover Protocol](#handover-protocol)
 * [Messaging type](#messaging-type)
 * [Broadcast Messages API](#broadcast-messages-api)
->>>>>>> 669cec375d9db269d2fe9e2078c4106c12fc54ca
-=======
 * [Messaging Insights API](#messaging-insights-api)
->>>>>>> 85ae1c92
 * [Running Botkit with an Express server](#use-botkit-for-facebook-messenger-with-an-express-web-server)
 
 ## Getting Started
@@ -317,7 +313,7 @@
 
 Messenger Codes can be scanned in Messenger to instantly link the user to your bot, no typing needed. They're great for sticking on fliers, ads, or anywhere in the real world where you want people to try your bot.
 
-- Get Static Codes :
+- Get Static Codes:
 ```javascript
 controller.api.messenger_profile.get_messenger_code(2000, function (err, url) {
     if(err) {
@@ -328,7 +324,7 @@
 });
 ```
 
-- Get Parametric Codes :
+- Get Parametric Codes:
 ```javascript
 controller.api.messenger_profile.get_messenger_code(2000, function (err, url) {
     if(err) {
@@ -341,7 +337,7 @@
 
 ## Thread Settings API
 
-Thread settings API is now messenger profile API, it's highly recommended to use profile API instead of thread settings one, however, Botkit thread settings interface still available :
+Thread settings API is now messenger profile API, it's highly recommended to use profile API instead of thread settings one, however, Botkit thread settings interface still available:
 
 
 ```js
@@ -482,14 +478,14 @@
 ]);
 controller.api.messenger_profile.account_linking('https://www.yourAwesomSite.com/oauth?response_type=code&client_id=1234567890&scope=basic');
 controller.api.messenger_profile.get_account_linking(function (err, accountLinkingUrl)  {
-    console.log('****** Account linkink URL :', accountLinkingUrl);
+    console.log('****** Account linkink URL:', accountLinkingUrl);
 });
 controller.api.messenger_profile.delete_account_linking();
 controller.api.messenger_profile.domain_whitelist('https://localhost');
 controller.api.messenger_profile.domain_whitelist(['https://127.0.0.1', 'https://0.0.0.0']);
 controller.api.messenger_profile.delete_domain_whitelist();
 controller.api.messenger_profile.get_domain_whitelist(function (err, data)  {
-    console.log('****** Whitelisted domains :', data);
+    console.log('****** Whitelisted domains:', data);
 });
 
 controller.api.messenger_profile.home_url({
@@ -499,7 +495,7 @@
 })
 
 controller.api.messenger_profile.get_home_url(function (err, data)  {
-    console.log('****** Home url :', data);
+    console.log('****** Home url:', data);
 });
 
 controller.api.messenger_profile.delete_home_url();
@@ -513,7 +509,7 @@
 });
 controller.api.messenger_profile.delete_target_audience();
 controller.api.messenger_profile.get_target_audience(function (err, data)  {
-    console.log('****** Target Audience :', data);
+    console.log('****** Target Audience:', data);
 });
 
 
@@ -521,7 +517,7 @@
 
 ## Attachment upload API
 
-Attachment upload API allows you to upload an attachment that you may later send out to many users, without having to repeatedly upload the same data each time it is sent :
+Attachment upload API allows you to upload an attachment that you may later send out to many users, without having to repeatedly upload the same data each time it is sent:
 
 
 ```js
@@ -569,14 +565,14 @@
 
 View the facebook [documentation](https://developers.facebook.com/docs/messenger-platform/messenger-profile/home-url) for more details.
 
-- Get all tags :
+- Get all tags:
 ```javascript
 controller.api.tags.get_all(function (tags) {
    // use tags.data
 });
 ```
 
-- Send a tagged message :
+- Send a tagged message:
 ```javascript
 var taggedMessage = {
         "text": "Hello Botkit !",
@@ -585,12 +581,9 @@
 bot.reply(message, taggedMessage);
 ```
 
-<<<<<<< HEAD
-<<<<<<< HEAD
-<<<<<<< HEAD
 ## App Secret Proof
 
-To improve security and prevent your bot against man in the middle attack, it's highly recommended to send an app secret proof :
+To improve security and prevent your bot against man in the middle attack, it's highly recommended to send an app secret proof:
 
 ```javascript
 var controller = Botkit.facebookbot({
@@ -602,7 +595,7 @@
 ```
 
 More information about how to secure Graph API Requests [here](https://developers.facebook.com/docs/graph-api/securing-requests/)
-=======
+
 ## Handover Protocol
 
 The Messenger Platform handover protocol enables two or more applications to collaborate on the Messenger Platform for a Page.
@@ -613,7 +606,7 @@
 
 Allows the Primary Receiver app to retrieve the list of apps that are Secondary Receivers for a page. Only the app with the Primary Receiver role for the page may use this API.
 
-- To retrieve the list of Secondary Receivers :
+- To retrieve the list of Secondary Receivers:
 ```javascript
 controller.api.handover.get_secondary_receivers_list('id,name', function (result) {
    // result.data = list of Secondary Receivers
@@ -622,9 +615,9 @@
 
 ### Take Thread Control
 
-The Primary Receiver app can take control of a specific thread from a Secondary Receiver app :
-
-- To thread control :
+The Primary Receiver app can take control of a specific thread from a Secondary Receiver app:
+
+- To thread control:
 ```javascript
 controller.api.handover.take_thread_control('<RECIPIENT_PSID>', 'String to pass to pass to the secondary receiver', function (result) {
    // result = {"success":true}
@@ -633,19 +626,18 @@
 
 ### Pass Thread Control
 
-To pass the thread control from your app to another app :
-
-- To pass thread control :
+To pass the thread control from your app to another app:
+
+- To pass thread control:
 ```javascript
 controller.api.handover.pass_thread_control('<RECIPIENT_PSID>', '<TARGET_PSID>', 'String to pass to the secondary receiver app', function (result) {
    // result = {"success":true}
 });
 ```
->>>>>>> b8029ba60953c5bb31fd6415a868d3956bd27340
 
 ## Messaging type
 
-You can identify the purpose of the message being sent to Facebook by adding `messaging_type: <MESSAGING_TYPE>` property when sending the message :
+You can identify the purpose of the message being sent to Facebook by adding `messaging_type: <MESSAGING_TYPE>` property when sending the message:
 
 ```javascript
 var messageToSend = {
@@ -657,7 +649,7 @@
 
 This is a more explicit way to ensure bots are complying with Facebook policies for specific messaging types and respecting people's preferences.
 
-The following values for 'messaging_type' are supported :
+The following values for 'messaging_type' are supported:
 
 | Messaging Type | Description
 |-----|---
@@ -667,7 +659,8 @@
 | NON_PROMOTIONAL_SUBSCRIPTION | Message is non-promotional, and is being sent under the subscription messaging policy by a bot with the pages_messaging_subscriptions permission.
 
 By default Botkit will send a `RESPONSE` messaging type when you send a simple message with `bot.reply(message, "this is a simple message"")`, `conversation.say("this is a simple message")` or `conversation.ask("this is a simple message", ...)`.
-=======
+
+
 ## Broadcast Messages API
 
 Broadcast Messages API allows you to send a message to many recipients, this means sending messages in batches to avoid hitting the Messenger Platform's rate limit, which can take a very long time.
@@ -678,7 +671,7 @@
 
 Messages sent with the Broadcast API must be defined in advance.
 
-To create a broadcast message :
+To create a broadcast message:
 
 ```javascript
 /* Simple example */
@@ -705,7 +698,7 @@
 
 To send a broadcast message, you call ```controller.api.broadcast.send(...)``` with the broadcast message ID.
 
-On success, Botkit will return a numeric broadcast_id that can be used to identify the broadcast for analytics purposes :
+On success, Botkit will return a numeric broadcast_id that can be used to identify the broadcast for analytics purposes:
 
 ```javascript
 controller.api.broadcast.send('<CREATIVE_ID>', null, function (err, body) {
@@ -731,7 +724,7 @@
 
 #### Creating a Label
 
-To create a label :
+To create a label:
 
 ```javascript
 controller.api.broadcast.create_label("<LABEL_NAME>", function (err, body) {
@@ -741,7 +734,7 @@
 
 #### Associating a Label to a user
 
-To associate a label to a specific user :
+To associate a label to a specific user:
 
 ```javascript
 controller.api.broadcast.add_user_to_label(message.user, "<LABEL_ID>", function (err, body) {
@@ -751,7 +744,7 @@
 
 #### Sending a Message with a Label
 
-To send a broadcast message to the set of users associated with a label :
+To send a broadcast message to the set of users associated with a label:
 
 ```javascript
 controller.api.broadcast.send('<BROADCAST_MESSAGE_ID>', '<CUSTOM_LABEL_ID>', function (err, body) {
@@ -763,7 +756,7 @@
 
 #### Removing a Label From a user
 
-To remove a label currently associated with a user :
+To remove a label currently associated with a user:
 
 ```javascript
 controller.api.broadcast.remove_user_from_label(message.user, '<LABEL_ID>', function (err, body) {
@@ -773,7 +766,7 @@
 
 #### Retrieving Labels Associated with a USER
 
-To retrieve the labels currently associated with a USER :
+To retrieve the labels currently associated with a USER:
 
 ```javascript
 controller.api.broadcast.get_labels_by_user(message.user, function (err, body) {
@@ -783,7 +776,7 @@
 
 ### Retrieving Label Details
 
-To retrieve a single label :
+To retrieve a single label:
 
 ```javascript
 controller.api.broadcast.get_label_details('<LABEL_ID>', ['name'], function (err, body) {
@@ -793,7 +786,7 @@
 
 #### Retrieving a List of All Labels
 
-To retrieve the list of all the labels for the page :
+To retrieve the list of all the labels for the page:
 
 ```javascript
 controller.api.broadcast.get_all_labels(['name'], function (err, body) {
@@ -803,20 +796,19 @@
 
 #### Deleting a Label
 
-To delete a label :
+To delete a label:
 
 ```javascript
 controller.api.broadcast.remove_label('<LABEL_ID>', function (err, body) {
     // Your awesome code here
 });
 ```
->>>>>>> 669cec375d9db269d2fe9e2078c4106c12fc54ca
-=======
+
 ## Messaging Insights API
 
 The Messaging Insights API, allows you to programatically retrieve the same information that appears in the Page Insights tab of your Facebook Page.
 
-To get insights with Botkit, you shuld call ```controller.api.insights.get_insights(...)``` with parameters metrics, since and until :
+To get insights with Botkit, you shuld call ```controller.api.insights.get_insights(...)``` with parameters metrics, since and until:
 
 | Parameter | Description
 |---  |---
@@ -830,7 +822,6 @@
     console.log(err);
 });
 ```
->>>>>>> 85ae1c92
 
 ## Use BotKit for Facebook Messenger with an Express web server
 Instead of the web server generated with setupWebserver(), it is possible to use a different web server to receive webhooks, as well as serving web pages.
