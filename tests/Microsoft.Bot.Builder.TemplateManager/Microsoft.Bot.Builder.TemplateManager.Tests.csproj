--- conflicted
+++ resolved
@@ -10,7 +10,6 @@
 	</PropertyGroup>
 
 	<ItemGroup>
-<<<<<<< HEAD
 	  <None Remove="en-us.lg" />
 	</ItemGroup>
 
@@ -21,10 +20,7 @@
 	</ItemGroup>
 
 	<ItemGroup>
-		<PackageReference Include="Microsoft.NET.Test.Sdk" Version="15.8.0" />
-=======
 		<PackageReference Include="Microsoft.NET.Test.Sdk" Version="15.9.0" />
->>>>>>> 153df103
 		<PackageReference Include="MSTest.TestAdapter" Version="1.3.2" />
 		<PackageReference Include="MSTest.TestFramework" Version="1.3.2" />
 		<PackageReference Include="Newtonsoft.Json" Version="11.0.2" />
