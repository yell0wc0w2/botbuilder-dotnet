﻿<Project Sdk="Microsoft.NET.Sdk">

  <PropertyGroup>
    <TargetFramework>netcoreapp2.0</TargetFramework>

    <IsPackable>false</IsPackable>

    <Configurations>Debug;Release</Configurations>
  </PropertyGroup>

  <ItemGroup>
    <None Remove="Examples\import\import3.lg" />
    <None Remove="Examples\1.lg" />
    <None Remove="Examples\2.lg" />
    <None Remove="Examples\3.lg" />
    <None Remove="Examples\4.lg" />
    <None Remove="Examples\5.lg" />
    <None Remove="Examples\6.lg" />
    <None Remove="Examples\8.lg" />
    <None Remove="Examples\AdaptiveCardActivity.lg" />
    <None Remove="Examples\analyzer.lg" />
    <None Remove="Examples\BasicActivity.lg" />
    <None Remove="Examples\BasicList.lg" />
    <None Remove="Examples\CaseInsensitive.lg" />
    <None Remove="Examples\EscapeCharacter.lg" />
    <None Remove="Examples\ExceptionCatch.lg" />
    <None Remove="Examples\import.lg" />
    <None Remove="Examples\import2.lg" />
    <None Remove="Examples\MultiFile-Part1.lg" />
    <None Remove="Examples\MultiFile-Part2.lg" />
    <None Remove="Examples\MultiFile-Part3.lg" />
    <None Remove="Examples\MultilineTextForAdaptiveCard.lg" />
    <None Remove="Examples\NonAdaptiveCardActivity.lg" />
    <None Remove="Examples\switchcase.lg" />
    <None Remove="Examples\TemplateNameWithDot.lg" />
    <None Remove="Examples\TemplateRef.lg" />
    <None Remove="Examples\Regex.lg" />
    <None Remove="Examples\EvalExpression.lg" />
    <None Remove="Examples\StructuredTemplate.lg" />
<<<<<<< HEAD
    <None Remove="Examples\ConditionExpression.lg" />
=======
    <None Remove="Examples\EvaluateOnce.lg" />
>>>>>>> 3bcf6743
    <None Remove="ExceptionExamples\ConditionFormatError.lg" />
    <None Remove="ExceptionExamples\DuplicatedTemplates.lg" />
    <None Remove="ExceptionExamples\DuplicatedTemplatesInImportFiles.lg" />
    <None Remove="ExceptionExamples\EmptyLGFile.lg" />
    <None Remove="ExceptionExamples\EmptyTemplate.lg" />
    <None Remove="ExceptionExamples\ErrorExpression.lg" />
    <None Remove="ExceptionExamples\ErrorSeperateChar.lg" />
    <None Remove="ExceptionExamples\ErrorSeperateChar2.lg" />
    <None Remove="ExceptionExamples\ErrorTemplateParameters.lg" />
    <None Remove="ExceptionExamples\ImportFile.lg" />
    <None Remove="ExceptionExamples\InvalidLGFileImportPath.lg" />
    <None Remove="ExceptionExamples\InvalidTemplateName.lg" />
    <None Remove="ExceptionExamples\InvalidTemplateName2.lg" />
    <None Remove="ExceptionExamples\LgTemplateFunctionError.lg" />
    <None Remove="ExceptionExamples\LoopDetected.lg" />
    <None Remove="ExceptionExamples\MultiLineVariation.lg" />
    <None Remove="ExceptionExamples\NoMatchRule.lg" />
    <None Remove="ExceptionExamples\NoNormalTemplateBody.lg" />
    <None Remove="ExceptionExamples\NoTemplateRef.lg" />
    <None Remove="ExceptionExamples\OnlyNoMatchRule.lg" />
    <None Remove="ExceptionExamples\SwitchCaseFormatError.lg" />
    <None Remove="ExceptionExamples\SwitchCaseWarning.lg" />
    <None Remove="ExceptionExamples\TemplateParamsNotMatchArgsNum.lg" />
    <None Remove="ExceptionExamples\TemplateAsFunction.lg" />
    <None Remove="ExceptionExamples\ErrorStructuredTemplate.lg" />
  </ItemGroup>

  <ItemGroup>
    <Content Include="Examples\1.lg">
      <CopyToOutputDirectory>PreserveNewest</CopyToOutputDirectory>
    </Content>
    <Content Include="Examples\2.lg">
      <CopyToOutputDirectory>PreserveNewest</CopyToOutputDirectory>
    </Content>
    <Content Include="Examples\3.lg">
      <CopyToOutputDirectory>PreserveNewest</CopyToOutputDirectory>
    </Content>
    <Content Include="Examples\4.lg">
      <CopyToOutputDirectory>PreserveNewest</CopyToOutputDirectory>
    </Content>
    <Content Include="Examples\5.lg">
      <CopyToOutputDirectory>PreserveNewest</CopyToOutputDirectory>
    </Content>
    <Content Include="Examples\6.lg">
      <CopyToOutputDirectory>PreserveNewest</CopyToOutputDirectory>
    </Content>
    <Content Include="Examples\8.lg">
      <CopyToOutputDirectory>PreserveNewest</CopyToOutputDirectory>
    </Content>
    <Content Include="Examples\AdaptiveCardActivity.lg">
      <CopyToOutputDirectory>PreserveNewest</CopyToOutputDirectory>
    </Content>
    <Content Include="Examples\analyzer.lg">
      <CopyToOutputDirectory>PreserveNewest</CopyToOutputDirectory>
    </Content>
    <Content Include="Examples\BasicActivity.lg">
      <CopyToOutputDirectory>PreserveNewest</CopyToOutputDirectory>
    </Content>
    <Content Include="Examples\BasicList.lg">
      <CopyToOutputDirectory>PreserveNewest</CopyToOutputDirectory>
    </Content>
    <Content Include="Examples\CaseInsensitive.lg">
      <CopyToOutputDirectory>PreserveNewest</CopyToOutputDirectory>
    </Content>
    <Content Include="Examples\ConditionExpression.lg">
      <CopyToOutputDirectory>PreserveNewest</CopyToOutputDirectory>
    </Content>
    <Content Include="Examples\EscapeCharacter.lg">
      <CopyToOutputDirectory>PreserveNewest</CopyToOutputDirectory>
    </Content>
    <Content Include="Examples\ExceptionCatch.lg">
      <CopyToOutputDirectory>PreserveNewest</CopyToOutputDirectory>
    </Content>
    <Content Include="Examples\import2.lg">
      <CopyToOutputDirectory>PreserveNewest</CopyToOutputDirectory>
    </Content>
    <Content Include="Examples\import.lg">
      <CopyToOutputDirectory>PreserveNewest</CopyToOutputDirectory>
    </Content>
    <Content Include="Examples\MultiFile-Part1.lg">
      <CopyToOutputDirectory>PreserveNewest</CopyToOutputDirectory>
    </Content>
    <Content Include="Examples\MultiFile-Part2.lg">
      <CopyToOutputDirectory>PreserveNewest</CopyToOutputDirectory>
    </Content>
    <Content Include="Examples\MultiFile-Part3.lg">
      <CopyToOutputDirectory>PreserveNewest</CopyToOutputDirectory>
    </Content>
    <Content Include="Examples\MultilineTextForAdaptiveCard.lg">
      <CopyToOutputDirectory>PreserveNewest</CopyToOutputDirectory>
    </Content>
    <Content Include="Examples\NonAdaptiveCardActivity.lg">
      <CopyToOutputDirectory>PreserveNewest</CopyToOutputDirectory>
    </Content>
    <Content Include="Examples\switchcase.lg">
      <CopyToOutputDirectory>PreserveNewest</CopyToOutputDirectory>
    </Content>
    <Content Include="Examples\TemplateNameWithDot.lg">
      <CopyToOutputDirectory>PreserveNewest</CopyToOutputDirectory>
    </Content>
    <Content Include="Examples\Regex.lg">
      <CopyToOutputDirectory>PreserveNewest</CopyToOutputDirectory>
    </Content>
    <Content Include="Examples\TemplateRef.lg">
      <CopyToOutputDirectory>PreserveNewest</CopyToOutputDirectory>
    </Content>
    <Content Include="Examples\EvalExpression.lg">
      <CopyToOutputDirectory>PreserveNewest</CopyToOutputDirectory>
    </Content>
    <Content Include="Examples\StructuredTemplate.lg">
      <CopyToOutputDirectory>PreserveNewest</CopyToOutputDirectory>
    </Content>
    <Content Include="Examples\EvaluateOnce.lg">
      <CopyToOutputDirectory>PreserveNewest</CopyToOutputDirectory>
    </Content>
    <Content Include="ExceptionExamples\ConditionFormatError.lg">
      <CopyToOutputDirectory>PreserveNewest</CopyToOutputDirectory>
    </Content>
    <Content Include="ExceptionExamples\DuplicatedTemplates.lg">
      <CopyToOutputDirectory>PreserveNewest</CopyToOutputDirectory>
    </Content>
    <Content Include="ExceptionExamples\ImportFile.lg">
      <CopyToOutputDirectory>PreserveNewest</CopyToOutputDirectory>
    </Content>
    <Content Include="ExceptionExamples\EmptyLGFile.lg">
      <CopyToOutputDirectory>PreserveNewest</CopyToOutputDirectory>
    </Content>
    <Content Include="ExceptionExamples\EmptyTemplate.lg">
      <CopyToOutputDirectory>PreserveNewest</CopyToOutputDirectory>
    </Content>
    <Content Include="ExceptionExamples\ErrorExpression.lg">
      <CopyToOutputDirectory>PreserveNewest</CopyToOutputDirectory>
    </Content>
    <Content Include="ExceptionExamples\ErrorSeperateChar.lg">
      <CopyToOutputDirectory>PreserveNewest</CopyToOutputDirectory>
    </Content>
    <Content Include="ExceptionExamples\ErrorSeperateChar2.lg">
      <CopyToOutputDirectory>PreserveNewest</CopyToOutputDirectory>
    </Content>
    <Content Include="ExceptionExamples\ErrorTemplateParameters.lg">
      <CopyToOutputDirectory>PreserveNewest</CopyToOutputDirectory>
    </Content>
    <Content Include="ExceptionExamples\DuplicatedTemplatesInImportFiles.lg">
      <CopyToOutputDirectory>PreserveNewest</CopyToOutputDirectory>
    </Content>
    <Content Include="ExceptionExamples\InvalidLGFileImportPath.lg">
      <CopyToOutputDirectory>PreserveNewest</CopyToOutputDirectory>
    </Content>
    <Content Include="ExceptionExamples\InvalidTemplateName.lg">
      <CopyToOutputDirectory>PreserveNewest</CopyToOutputDirectory>
    </Content>
    <Content Include="ExceptionExamples\InvalidTemplateName2.lg">
      <CopyToOutputDirectory>PreserveNewest</CopyToOutputDirectory>
    </Content>
    <Content Include="ExceptionExamples\LgTemplateFunctionError.lg">
      <CopyToOutputDirectory>PreserveNewest</CopyToOutputDirectory>
    </Content>
    <Content Include="ExceptionExamples\LoopDetected.lg">
      <CopyToOutputDirectory>PreserveNewest</CopyToOutputDirectory>
    </Content>
    <Content Include="ExceptionExamples\MultiLineVariation.lg">
      <CopyToOutputDirectory>PreserveNewest</CopyToOutputDirectory>
    </Content>
    <Content Include="ExceptionExamples\NoMatchRule.lg">
      <CopyToOutputDirectory>PreserveNewest</CopyToOutputDirectory>
    </Content>
    <Content Include="ExceptionExamples\NoNormalTemplateBody.lg">
      <CopyToOutputDirectory>PreserveNewest</CopyToOutputDirectory>
    </Content>
    <Content Include="ExceptionExamples\NoTemplateRef.lg">
      <CopyToOutputDirectory>PreserveNewest</CopyToOutputDirectory>
    </Content>
    <Content Include="ExceptionExamples\OnlyNoMatchRule.lg">
      <CopyToOutputDirectory>PreserveNewest</CopyToOutputDirectory>
    </Content>
    <Content Include="ExceptionExamples\SwitchCaseFormatError.lg">
      <CopyToOutputDirectory>PreserveNewest</CopyToOutputDirectory>
    </Content>
    <Content Include="ExceptionExamples\SwitchCaseWarning.lg">
      <CopyToOutputDirectory>PreserveNewest</CopyToOutputDirectory>
    </Content>
    <Content Include="ExceptionExamples\TemplateParamsNotMatchArgsNum.lg">
      <CopyToOutputDirectory>PreserveNewest</CopyToOutputDirectory>
    </Content>
    <Content Include="Examples\import\import3.lg">
      <CopyToOutputDirectory>PreserveNewest</CopyToOutputDirectory>
    </Content>
    <Content Include="ExceptionExamples\ErrorStructuredTemplate.lg">
      <CopyToOutputDirectory>PreserveNewest</CopyToOutputDirectory>
    </Content>
  </ItemGroup>

  <ItemGroup>
    <PackageReference Include="Microsoft.NET.Test.Sdk" Version="15.9.0" />
    <PackageReference Include="MSTest.TestAdapter" Version="1.3.2" />
    <PackageReference Include="MSTest.TestFramework" Version="1.3.2" />
  </ItemGroup>

  <ItemGroup>
    <ProjectReference Include="..\..\libraries\Microsoft.Bot.Builder.LanguageGeneration\Microsoft.Bot.Builder.LanguageGeneration.csproj" />
  </ItemGroup>

  <ItemGroup>
    <Reference Include="System">
      <HintPath>System</HintPath>
    </Reference>
  </ItemGroup>

  <ItemGroup>
    <None Update="Examples\Expand.lg">
      <CopyToOutputDirectory>PreserveNewest</CopyToOutputDirectory>
    </None>
    <None Update="Examples\lgTemplate.lg">
      <CopyToOutputDirectory>PreserveNewest</CopyToOutputDirectory>
    </None>
    <None Update="Examples\MemoryScope.lg">
      <CopyToOutputDirectory>PreserveNewest</CopyToOutputDirectory>
    </None>
    <None Update="Examples\TemplateAsFunction.lg">
      <CopyToOutputDirectory>PreserveNewest</CopyToOutputDirectory>
    </None>
  </ItemGroup>

</Project><|MERGE_RESOLUTION|>--- conflicted
+++ resolved
@@ -37,11 +37,8 @@
     <None Remove="Examples\Regex.lg" />
     <None Remove="Examples\EvalExpression.lg" />
     <None Remove="Examples\StructuredTemplate.lg" />
-<<<<<<< HEAD
     <None Remove="Examples\ConditionExpression.lg" />
-=======
     <None Remove="Examples\EvaluateOnce.lg" />
->>>>>>> 3bcf6743
     <None Remove="ExceptionExamples\ConditionFormatError.lg" />
     <None Remove="ExceptionExamples\DuplicatedTemplates.lg" />
     <None Remove="ExceptionExamples\DuplicatedTemplatesInImportFiles.lg" />
