﻿// Copyright (c) Microsoft Corporation. All rights reserved.
// Licensed under the MIT License.

using System;
using System.Collections.Generic;
using System.Dynamic;
using System.Threading;
using System.Threading.Tasks;
using Microsoft.Bot.Schema;

namespace Microsoft.Bot.Builder.Dialogs
{
    /// <summary>
    /// Dialog optimized for prompting a user with a series of questions. Waterfalls accept a stack of
    /// functions which will be executed in sequence. Each waterfall step can ask a question of the user
    /// and the user's response will be passed as an argument to the next waterfall step.
    /// </summary>
    public class WaterfallDialog : Dialog
    {
        private const string PersistedOptions = "options";
        private const string StepIndex = "stepIndex";
        private const string PersistedValues = "values";
        private const string PersistedInstanceId = "instanceId";

        private readonly List<WaterfallStep> _steps;

        /// <summary>
        /// Initializes a new instance of the <see cref="WaterfallDialog"/> class.
        /// </summary>
        /// <param name="dialogId">The dialog ID.</param>
        /// <param name="steps">Optional steps to be defined by the caller.</param>
        public WaterfallDialog(string dialogId, IEnumerable<WaterfallStep> steps = null)
            : base(dialogId)
        {
            if (steps != null)
            {
                _steps = new List<WaterfallStep>(steps);
            }
            else
            {
                _steps = new List<WaterfallStep>();
            }
        }

        /// <summary>
        /// Adds a new step to the waterfall.
        /// </summary>
        /// <param name="step">Step to add.</param>
        /// <returns>Waterfall dialog for fluent calls to `AddStep()`.</returns>
        public WaterfallDialog AddStep(WaterfallStep step)
        {
            _steps.Add(step ?? throw new ArgumentNullException(nameof(step)));
            return this;
        }

        public override async Task<DialogTurnResult> BeginDialogAsync(DialogContext dc, object options = null, CancellationToken cancellationToken = default(CancellationToken))
        {
            if (dc == null)
            {
                throw new ArgumentNullException(nameof(dc));
            }

            // Initialize waterfall state
            var state = dc.DialogState;
            var instanceId = Guid.NewGuid().ToString();
            state[PersistedOptions] = options;
            state[PersistedValues] = new ExpandoObject();
            state[PersistedInstanceId] = instanceId;

            var properties = new Dictionary<string, string>()
                {
                    { "DialogId", Id },
                    { "InstanceId", instanceId },
                };
            TelemetryClient.TrackEvent("WaterfallStart", properties);

            // Run first step
            return await RunStepAsync(dc, 0, DialogReason.BeginCalled, null, cancellationToken).ConfigureAwait(false);
        }

        public override async Task<DialogTurnResult> ContinueDialogAsync(DialogContext dc, CancellationToken cancellationToken = default(CancellationToken))
        {
            if (dc == null)
            {
                throw new ArgumentNullException(nameof(dc));
            }

            // Don't do anything for non-message activities.
            if (dc.Context.Activity.Type != ActivityTypes.Message)
            {
                return Dialog.EndOfTurn;
            }

            // Run next step with the message text as the result.
            return await ResumeDialogAsync(dc, DialogReason.ContinueCalled, dc.Context.Activity.Text, cancellationToken).ConfigureAwait(false);
        }

        public override async Task<DialogTurnResult> ResumeDialogAsync(DialogContext dc, DialogReason reason, object result, CancellationToken cancellationToken = default(CancellationToken))
        {
            if (dc == null)
            {
                throw new ArgumentNullException(nameof(dc));
            }

            // Increment step index and run step
            var state = dc.DialogState;

            // For issue https://github.com/Microsoft/botbuilder-dotnet/issues/871
            // See the linked issue for details. This issue was happening when using the CosmosDB
            // data store for state. The stepIndex which was an object being cast to an Int64
            // after deserialization was throwing an exception for not being Int32 datatype.
            // This change ensures the correct datatype conversion has been done.
            var index = Convert.ToInt32(state[StepIndex]);
            return await RunStepAsync(dc, index + 1, reason, result, cancellationToken).ConfigureAwait(false);
        }

        /// <summary>
        /// Called when the dialog is ending.
        /// </summary>
        /// <param name="turnContext">Context for the current turn of the conversation.</param>
        /// <param name="instance">The instance of the current dialog.</param>
        /// <param name="reason">The reason the dialog is ending.</param>
        /// <param name="cancellationToken">A cancellation token that can be used by other objects
        /// or threads to receive notice of cancellation.</param>
        /// <returns>A task that represents the work queued to execute.</returns>
        public override Task EndDialogAsync(ITurnContext turnContext, DialogInstance instance, DialogReason reason, CancellationToken cancellationToken = default(CancellationToken))
        {
            if (reason == DialogReason.CancelCalled)
            {
<<<<<<< HEAD
                var state = new StateMap((StateMap)instance.State);

                // Create step context
                var index = Convert.ToInt32(state[StepIndex]);
=======
                var index = Convert.ToInt32(instance.State[StepIndex]);
>>>>>>> 153df103
                var stepName = WaterfallStepName(index);
                var instanceId = state[PersistedInstanceId] as string;

                var properties = new Dictionary<string, string>()
                {
                    { "DialogId", Id },
                    { "StepName", stepName },
                    { "InstanceId", instanceId },
                };
                TelemetryClient.TrackEvent("WaterfallCancel", properties);
            }
            else if (reason == DialogReason.EndCalled)
            {
                var state = new StateMap((StateMap)instance.State);
                var instanceId = state[PersistedInstanceId] as string;
                var properties = new Dictionary<string, string>()
                {
                    { "DialogId", Id },
                    { "InstanceId", instanceId },
                };
                TelemetryClient.TrackEvent("WaterfallComplete", properties);
            }

            return Task.CompletedTask;
        }

        public override async Task<DialogConsultation> ConsultDialogAsync(DialogContext dc, CancellationToken cancellationToken = default(CancellationToken))
        {
            return new DialogConsultation()
            {
                Desire = DialogConsultationDesires.CanProcess,
                Processor = async (dialogContext) =>
                {
                    // Don't do anything for non-message activities
                    if (dialogContext.Context.Activity.Type != ActivityTypes.Message)
                    {
                        return Dialog.EndOfTurn;
                    }

                    // Run next steo with the message text as the result
                    return await this.ResumeDialogAsync(dialogContext, DialogReason.ContinueCalled, dialogContext.Context.Activity.Text).ConfigureAwait(false);
                },
            };
        }

        protected virtual async Task<DialogTurnResult> OnStepAsync(WaterfallStepContext stepContext, CancellationToken cancellationToken)
        {
            var stepName = WaterfallStepName(stepContext.Index);
            var instanceId = stepContext.DialogState[PersistedInstanceId] as string;
            var properties = new Dictionary<string, string>()
            {
                { "DialogId", Id },
                { "StepName", stepName },
                { "InstanceId", instanceId },
            };
            TelemetryClient.TrackEvent("WaterfallStep", properties);
            return await _steps[stepContext.Index](stepContext, cancellationToken).ConfigureAwait(false);
        }

        protected override string OnComputeId()
        {
            return $"waterfall[{this.BindingPath()}]";
        }

        private async Task<DialogTurnResult> RunStepAsync(DialogContext dc, int index, DialogReason reason, object result, CancellationToken cancellationToken)
        {
            if (dc == null)
            {
                throw new ArgumentNullException(nameof(dc));
            }

            if (index < _steps.Count)
            {
                // Update persisted step index
                var state = dc.DialogState;
                state[StepIndex] = index;

                // Create step context
                var options = state[PersistedOptions];
                var values = (IDictionary<string, object>)state[PersistedValues];
                var stepContext = new WaterfallStepContext(this, dc, options, values, index, reason, result);

                // Execute step
                return await OnStepAsync(stepContext, cancellationToken).ConfigureAwait(false);
            }
            else
            {
                // End of waterfall so just return any result to parent
                return await dc.EndDialogAsync(result).ConfigureAwait(false);
            }
        }

        private string WaterfallStepName(int index)
        {
            // Log Waterfall Step event. Each event has a distinct name to hook up
            // to the Application Insights funnel.
            var stepName = _steps[index].Method.Name;

            // Default stepname for lambdas
            if (string.IsNullOrWhiteSpace(stepName) || stepName.Contains("<"))
            {
                stepName = $"Step{index + 1}of{_steps.Count}";
            }

            return stepName;
        }
    }
}<|MERGE_RESOLUTION|>--- conflicted
+++ resolved
@@ -127,14 +127,10 @@
         {
             if (reason == DialogReason.CancelCalled)
             {
-<<<<<<< HEAD
                 var state = new StateMap((StateMap)instance.State);
 
                 // Create step context
                 var index = Convert.ToInt32(state[StepIndex]);
-=======
-                var index = Convert.ToInt32(instance.State[StepIndex]);
->>>>>>> 153df103
                 var stepName = WaterfallStepName(index);
                 var instanceId = state[PersistedInstanceId] as string;
 
