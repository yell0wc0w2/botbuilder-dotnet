--- conflicted
+++ resolved
@@ -1,7 +1,6 @@
-﻿// Copyright (c) Microsoft Corporation. All rights reserved.
+// Copyright (c) Microsoft Corporation. All rights reserved.
 // Licensed under the MIT License.
 
-<<<<<<< HEAD
 using System;
 using System.Collections.Generic;
 using System.IO;
@@ -165,142 +164,4 @@
         }
         
     }
-}
-=======
-// Note: Commenting out until integration with revised LUIS Recognizer is completed. 
-
-//using System;
-//using System.Collections.Generic;
-//using System.Linq;
-//using System.Net.Http;
-//using System.Text.RegularExpressions;
-//using System.Threading.Tasks;
-//using Microsoft.Bot.Builder.Middleware;
-//using Microsoft.Bot.Schema;
-//using Microsoft.Cognitive.LUIS;
-
-//namespace Microsoft.Bot.Builder.Ai
-//{
-//    public class TranslationMiddleware : IMiddleware
-//    {
-//        private LuisClient luisClient;
-//        private string[] nativeLanguages;
-//        private Translator translator;        
-
-//        public TranslationMiddleware(HttpClient httpClient, string[] nativeLanguages, string translatorKey, string luisAppId, string luisAccessKey)
-//        {
-//            this.nativeLanguages = nativeLanguages;
-//            this.luisClient = new LuisClient(luisAppId, luisAccessKey);
-//            this.translator = new Translator(translatorKey, httpClient);
-//        }
-
-//        /// <summary>
-//        /// Incoming activity
-//        /// </summary>
-//        /// <param name="context"></param>
-//        /// <param name="token"></param>
-//        /// <returns></returns>       
-//        public async Task ReceiveActivity(IBotContext context, MiddlewareSet.NextDelegate next)
-//        {
-//            IMessageActivity message = context.Request.AsMessageActivity();
-//            if (message != null)
-//            {
-//                if (!String.IsNullOrWhiteSpace(message.Text))
-//                {
-//                    // determine the language we are using for this conversation
-//                    var sourceLanguage = "en"; // context.Conversation.Data["Language"]?.ToString() ?? this.nativeLanguages.FirstOrDefault() ?? "en";
-
-//                    var translationContext = new TranslationContext
-//                    {
-//                        SourceText = message.Text,
-//                        SourceLanguage = sourceLanguage,
-//                        TargetLanguage = (this.nativeLanguages.Contains(sourceLanguage)) ? sourceLanguage : this.nativeLanguages.FirstOrDefault() ?? "en"
-//                    };
-//                    context.Set(translationContext);
-
-//                    // translate to bots language
-//                    if (translationContext.SourceLanguage != translationContext.TargetLanguage)
-//                        await TranslateMessageAsync(context, message, translationContext.SourceLanguage, translationContext.TargetLanguage).ConfigureAwait(false);
-
-//                }
-//            }
-//            await next().ConfigureAwait(false);
-//        }
-
-//        /// <summary>
-//        /// outgoing activities
-//        /// </summary>
-//        /// <param name="context"></param>
-//        /// <param name="activities"></param>
-//        /// <param name="token"></param>
-//        /// <returns></returns>
-//        public async Task SendActivity(IBotContext context, IList<Activity> activities, MiddlewareSet.NextDelegate next)
-//        {
-//            foreach (var activity in activities)
-//            {
-//                IMessageActivity message = context.Request.AsMessageActivity();
-//                if (!String.IsNullOrWhiteSpace(message?.Text))
-//                {
-//                    // translate to userslanguage
-//                    var translationContext = context.Get<TranslationContext>();
-//                    if (translationContext.SourceLanguage != translationContext.TargetLanguage)
-//                        await TranslateMessageAsync(context, message, translationContext.TargetLanguage, translationContext.SourceLanguage).ConfigureAwait(false);
-//                }
-//            }
-//            await next().ConfigureAwait(false);
-//        }
-        
-//        private static readonly Regex UrlRegex = new Regex(@"(https?://[^\s]*)", RegexOptions.Compiled | RegexOptions.IgnoreCase | RegexOptions.Multiline);
-
-//        /// <summary>
-//        /// Translate .Text field of a message
-//        /// </summary>
-//        /// <param name="message"></param>
-//        /// <param name="targetLanguage"></param>
-//        /// <returns></returns>
-//        private async Task TranslateMessageAsync(IBotContext context, IMessageActivity message, string sourceLanguage, string targetLanguage)
-//        {
-//            // if we have text and a target language
-//            if (!String.IsNullOrWhiteSpace(message.Text) && !String.IsNullOrEmpty(targetLanguage))
-//            {
-//                if (targetLanguage == sourceLanguage)
-//                    return;
-
-//                var text = message.Text.Length <= 65536 ? message.Text : message.Text.Substring(0, 65536);
-
-//                // massage mentions and urls so they don't get translated
-//                int i = 0;
-//                //foreach (var mention in message.Mentions)
-//                //{
-//                //    text = text.Replace(mention.Text, $"{{{i++}}}");
-//                //}
-
-//                var urls = new List<string>();
-//                while (UrlRegex.IsMatch(text))
-//                {
-//                    var match = UrlRegex.Match(text);
-//                    urls.Add(match.Groups[0].Value);
-//                    text = text.Replace(match.Groups[0].Value, $"{{{i++}}}");
-//                }
-
-//                string[] lines = text.Split(new string[] { "\r\n", "\n" }, StringSplitOptions.None);
-//                var translateResult = await this.translator.TranslateArray(lines, sourceLanguage, targetLanguage).ConfigureAwait(false);
-//                text = String.Join("\n", translateResult);
-
-//                // restore mentions and urls 
-//                i = 0;
-//                //foreach (var mention in message.Mentions)
-//                //{
-//                //    text = text.Replace($"{{{i++}}}", mention.Text);
-//                //}
-//                foreach (var url in urls)
-//                {
-//                    text = text.Replace($"{{{i++}}}", url);
-//                }
-
-//                message.Text = text;
-//            }
-//        }        
-//    }
-//}
->>>>>>> f01b6348
+}