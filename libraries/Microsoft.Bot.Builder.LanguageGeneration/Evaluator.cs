﻿// Copyright (c) Microsoft Corporation. All rights reserved.
// Licensed under the MIT License.

using System;
using System.Collections.Generic;
using System.IO;
using System.Linq;
using System.Text;
using System.Text.RegularExpressions;
using AdaptiveExpressions;
using AdaptiveExpressions.Memory;
using Antlr4.Runtime;
using Antlr4.Runtime.Misc;
using Antlr4.Runtime.Tree;
using Newtonsoft.Json.Linq;

namespace Microsoft.Bot.Builder.LanguageGeneration
{
    /// <summary>
    /// LG template Evaluator.
    /// </summary>
    public class Evaluator : LGTemplateParserBaseVisitor<object>
    {
        public const string LGType = "lgType";

        // PCRE: (?<!\\)\${(('(\\('|\\)|[^'])*?')|("(\\("|\\)|[^"])*?")|(`(\\(`|\\)|[^`])*?`)|([^\r\n{}'"`])|({\s*}))+}?
        public static readonly string RegexString = @"(?<!\\)\${(('(\\('|\\)|[^'])*?')|(""(\\(""|\\)|[^""])*?"")|(`(\\(`|\\)|[^`])*?`)|([^\r\n{}'""`])|({\s*}))+}?";
        public static readonly Regex ExpressionRecognizeRegex = new Regex(RegexString, RegexOptions.Compiled);
        private const string ReExecuteSuffix = "!";
        private readonly Stack<EvaluationTarget> evaluationTargetStack = new Stack<EvaluationTarget>();
        private readonly EvaluationOptions lgOptions;

        /// <summary>
        /// Initializes a new instance of the <see cref="Evaluator"/> class.
        /// </summary>
        /// <param name="templates">Template list.</param>
        /// <param name="expressionParser">Expression parser.</param>
        /// <param name="opt">Options for LG. </param>
        public Evaluator(List<Template> templates, ExpressionParser expressionParser, EvaluationOptions opt = null)
        {
            Templates = templates;
            TemplateMap = templates.ToDictionary(x => x.Name);
            this.lgOptions = opt;

            // generate a new customized expression parser by injecting the template as functions
            ExpressionParser = new ExpressionParser(CustomizedEvaluatorLookup(expressionParser.EvaluatorLookup));
        }

        /// <summary>
        /// Gets templates.
        /// </summary>
        /// <value>
        /// Templates.
        /// </value>
        public List<Template> Templates { get; }

        /// <summary>
        /// Gets expression parser.
        /// </summary>
        /// <value>
        /// Expression parser.
        /// </value>
        public ExpressionParser ExpressionParser { get; }

        /// <summary>
        /// Gets templateMap.
        /// </summary>
        /// <value>
        /// TemplateMap.
        /// </value>
        public Dictionary<string, Template> TemplateMap { get; }

        /// <summary>
        /// Evaluate a template with given name and scope.
        /// </summary>
        /// <param name="inputTemplateName">Template name.</param>
        /// <param name="scope">Scope.</param>
        /// <returns>Evaluate result.</returns>
        public object EvaluateTemplate(string inputTemplateName, object scope)
        {
            if (!(scope is CustomizedMemory))
            {
                scope = new CustomizedMemory(scope);
            }

            (var reExecute, var templateName) = ParseTemplateName(inputTemplateName);

            if (!TemplateMap.ContainsKey(templateName))
            {
                throw new Exception(TemplateErrors.TemplateNotExist(templateName));
            }

            if (evaluationTargetStack.Any(e => e.TemplateName == templateName))
            {
                throw new Exception($"{TemplateErrors.LoopDetected} {string.Join(" => ", evaluationTargetStack.Reverse().Select(e => e.TemplateName))} => {templateName}");
            }

            var templateTarget = new EvaluationTarget(templateName, scope);

            var currentEvaluateId = templateTarget.GetId();

            EvaluationTarget previousEvaluateTarget = null;
            var currentTemplate = CurrentTemplate();
            if (currentTemplate != null)
            {
                previousEvaluateTarget = CurrentTarget();

                if (!reExecute && previousEvaluateTarget.EvaluatedChildren.ContainsKey(currentEvaluateId))
                {
                    return previousEvaluateTarget.EvaluatedChildren[currentEvaluateId];
                }
            }

            // Using a stack to track the evaluation trace
            evaluationTargetStack.Push(templateTarget);
            currentTemplate = CurrentTemplate();
            var source = currentTemplate.SourceRange.Source;

            if (Path.IsPathRooted(source) && lgOptions.OnEvent != null)
            {
                lgOptions.OnEvent(currentTemplate, new BeginTemplateEvaluationArgs { Source = source, TemplateName = templateName, Context = currentTemplate.SourceRange.ParseTree });
            }

            var result = Visit(currentTemplate.TemplateBodyParseTree);
            if (previousEvaluateTarget != null)
            {
                previousEvaluateTarget.EvaluatedChildren[currentEvaluateId] = result;
            }

<<<<<<< HEAD
            if (lgOptions.LineBreakStyle == LGLineBreakStyle.Markdown && result is string str)
            {
                result = NewLineRegex.Replace(str, "$1$1");
            }

            if (Path.IsPathRooted(source) && lgOptions.OnEvent != null)
            {
                var text = $"Evaluate template [{templateName}] get result: {result}";
                lgOptions.OnEvent(currentTemplate, new MessageArgs { Source = source, Text = text, Context = currentTemplate.SourceRange.ParseTree });
            }

            evaluationTargetStack.Pop();
=======
            evaluationTargetStack.Pop();

>>>>>>> ad255766
            return result;
        }

        public override object VisitStructuredTemplateBody([NotNull] LGTemplateParser.StructuredTemplateBodyContext context)
        {
            var result = new JObject();
            var typeName = context.structuredBodyNameLine().STRUCTURE_NAME().GetText();
            result[LGType] = typeName;

            var bodys = context.structuredBodyContentLine();
            foreach (var body in bodys)
            {
                var isKVPairBody = body.keyValueStructureLine() != null;
                if (isKVPairBody)
                {
                    // make it insensitive
                    var property = body.keyValueStructureLine().STRUCTURE_IDENTIFIER().GetText().ToLower();
                    var value = VisitStructureValue(body.keyValueStructureLine());
                    result[property] = JToken.FromObject(value);
                }
                else
                {
                    // When the same property exists in both the calling template as well as callee, the content in caller will trump any content in 
                    var propertyObject = JObject.FromObject(EvalExpression(body.objectStructureLine().GetText(), body.objectStructureLine()));

                    // Full reference to another structured template is limited to the structured template with same type 
                    if (propertyObject[LGType] != null && propertyObject[LGType].ToString() == typeName)
                    {
                        foreach (var item in propertyObject)
                        {
                            if (result.Property(item.Key) == null)
                            {
                                result[item.Key] = item.Value;
                            }
                        }
                    }
                }
            }

            return result;
        }

        public override object VisitNormalBody([NotNull] LGTemplateParser.NormalBodyContext context) => Visit(context.normalTemplateBody());

        public override object VisitNormalTemplateBody([NotNull] LGTemplateParser.NormalTemplateBodyContext context)
        {
            var normalTemplateStrs = context.templateString();
            var rd = new Random();
            return Visit(normalTemplateStrs[rd.Next(normalTemplateStrs.Length)].normalTemplateString());
        }

        public override object VisitIfElseBody([NotNull] LGTemplateParser.IfElseBodyContext context)
        {
            var ifRules = context.ifElseTemplateBody().ifConditionRule();
            foreach (var ifRule in ifRules)
            {
                if (EvalCondition(ifRule.ifCondition()) && ifRule.normalTemplateBody() != null)
                {
                    return Visit(ifRule.normalTemplateBody());
                }
            }

            return null;
        }

        public override object VisitSwitchCaseBody([NotNull] LGTemplateParser.SwitchCaseBodyContext context)
        {
            var switchCaseNodes = context.switchCaseTemplateBody().switchCaseRule();
            var length = switchCaseNodes.Length;
            var switchExprs = switchCaseNodes[0].switchCaseStat().EXPRESSION();
            var switchErrorPrefix = "Switch '" + switchExprs[0].GetText() + "': ";
            var switchExprResult = EvalExpression(switchExprs[0].GetText(), switchCaseNodes[0].switchCaseStat(), switchErrorPrefix).ToString();
            var idx = 0;
            foreach (var switchCaseNode in switchCaseNodes)
            {
                if (idx == 0)
                {
                    idx++;
                    continue;   // skip the first node, which is switch statement
                }

                if (idx == length - 1 && switchCaseNode.switchCaseStat().DEFAULT() != null)
                {
                    var defaultBody = switchCaseNode.normalTemplateBody();
                    if (defaultBody != null)
                    {
                        return Visit(defaultBody);
                    }
                    else
                    {
                        return null;
                    }
                }

                var caseExprs = switchCaseNode.switchCaseStat().EXPRESSION();

                var caseErrorPrefix = "Case '" + caseExprs[0].GetText() + "': ";
                var caseExprResult = EvalExpression(caseExprs[0].GetText(), switchCaseNode.switchCaseStat(), caseErrorPrefix).ToString();
                if (switchExprResult == caseExprResult)
                {
                    return Visit(switchCaseNode.normalTemplateBody());
                }

                idx++;
            }

            return null;
        }

        public override object VisitNormalTemplateString([NotNull] LGTemplateParser.NormalTemplateStringContext context)
        {
            var prefixErrorMsg = context.GetPrefixErrorMessage();
            var result = new List<object>();
            foreach (ITerminalNode node in context.children)
            {
                switch (node.Symbol.Type)
                {
                    case LGTemplateParser.DASH:
                    case LGTemplateParser.MULTILINE_PREFIX:
                    case LGTemplateParser.MULTILINE_SUFFIX:
                        break;
                    case LGTemplateParser.ESCAPE_CHARACTER:
                        result.Add(node.GetText().Escape());
                        break;
                    case LGTemplateParser.EXPRESSION:
                        result.Add(EvalExpression(node.GetText(), context, prefixErrorMsg));
                        break;
                    default:
                        result.Add(node.GetText());
                        break;
                }
            }

            if (result.Count == 1 && !(result[0] is string))
            {
                return result[0];
            }

            return string.Join(string.Empty, result);
        }

        public object ConstructScope(string inputTemplateName, List<object> args)
        {
            var templateName = ParseTemplateName(inputTemplateName).pureTemplateName;

            if (!TemplateMap.ContainsKey(templateName))
            {
                throw new Exception(TemplateErrors.TemplateNotExist(templateName));
            }

            var parameters = TemplateMap[templateName].Parameters;
            var currentScope = evaluationTargetStack.Count > 0 ? CurrentTarget().Scope : new CustomizedMemory(null);

            if (args.Count == 0)
            {
                // no args to construct, inherit from current scope
                return currentScope;
            }

            var newScope = parameters.Zip(args, (k, v) => new { k, v })
                                    .ToDictionary(x => x.k, x => x.v);

            var memory = currentScope as CustomizedMemory;
            if (memory == null)
            {
                throw new Exception(TemplateErrors.InvalidMemory);
            }

            // inherit current memory's global scope
            return new CustomizedMemory(memory.GlobalMemory, new SimpleObjectMemory(newScope));
        }

        internal static string ConcatErrorMsg(string firstError, string secondError)
        {
            string errorMsg;
            if (string.IsNullOrEmpty(firstError))
            {
                errorMsg = secondError;
            }
            else if (string.IsNullOrEmpty(secondError))
            {
                errorMsg = firstError;
            }
            else
            {
                errorMsg = firstError + " " + secondError;
            }

            return errorMsg;
        }

        internal static void CheckExpressionResult(string exp, string error, object result, string templateName, ParserRuleContext context = null, string errorPrefix = "")
        {
            var errorMsg = string.Empty;

            var childErrorMsg = string.Empty;
            if (error != null)
            {
                childErrorMsg = ConcatErrorMsg(childErrorMsg, error);
            }
            else if (result == null)
            {
                childErrorMsg = ConcatErrorMsg(childErrorMsg, TemplateErrors.NullExpression(exp));
            }

            if (context != null)
            {
                errorMsg = ConcatErrorMsg(errorMsg, TemplateErrors.ErrorExpression(context.GetText(), templateName, errorPrefix));
            }

            throw new Exception(ConcatErrorMsg(childErrorMsg, errorMsg));
        }

        private object VisitStructureValue(LGTemplateParser.KeyValueStructureLineContext context)
        {
            var values = context.keyValueStructureValue();

            var result = new List<object>();
            foreach (var item in values)
            {
                if (item.IsPureExpression(out var text))
                {
                    result.Add(EvalExpression(text, context));
                }
                else
                {
                    var itemStringResult = new StringBuilder();
                    foreach (ITerminalNode node in item.children)
                    {
                        switch (node.Symbol.Type)
                        {
                            case LGTemplateParser.ESCAPE_CHARACTER_IN_STRUCTURE_BODY:
                                itemStringResult.Append(node.GetText().Replace(@"\|", "|").Escape());
                                break;
                            case LGTemplateParser.EXPRESSION_IN_STRUCTURE_BODY:
                                var errorPrefix = "Property '" + context.STRUCTURE_IDENTIFIER().GetText() + "':";
                                itemStringResult.Append(EvalExpression(node.GetText(), context, errorPrefix));
                                break;
                            default:
                                itemStringResult.Append(node.GetText());
                                break;
                        }
                    }

                    result.Add(itemStringResult.ToString().Trim());
                }
            }

            return result.Count == 1 ? result[0] : result;
        }

        private bool EvalCondition(LGTemplateParser.IfConditionContext condition)
        {
            var expression = condition.EXPRESSION(0);
            if (expression == null || // no expression means it's else
                EvalExpressionInCondition(expression.GetText(), condition, "Condition '" + expression.GetText() + "':"))
            {
                return true;
            }

            return false;
        }

        private bool EvalExpressionInCondition(string exp, ParserRuleContext context = null, string errorPrefix = "")
        {
            exp = exp.TrimExpression();
            var (result, error) = EvalByAdaptiveExpression(exp, CurrentTarget().Scope, context);

            if (lgOptions.StrictMode == true && (error != null || result == null))
            {
                var currentTemplate = CurrentTemplate();
                if (currentTemplate != null)
                {
                    evaluationTargetStack.Pop();
                    CheckExpressionResult(exp, error, result, currentTemplate.Name, context, errorPrefix);
                }
            }
            else if (error != null
                || result == null
                || (result is bool r1 && r1 == false)
                || (result is int r2 && r2 == 0))
            {
                return false;
            }

            return true;
        }

        private object EvalExpression(string exp, ParserRuleContext context = null, string errorPrefix = "")
        {
            exp = exp.TrimExpression();
            var (result, error) = EvalByAdaptiveExpression(exp, CurrentTarget().Scope, context);

            if (error != null || (result == null && lgOptions.StrictMode == true))
            {
                var currentTemplate = CurrentTemplate();
                if (currentTemplate != null)
                {
                    evaluationTargetStack.Pop();
                    CheckExpressionResult(exp, error, result, currentTemplate.Name, context, errorPrefix);
                }
            }
            else if (result == null && lgOptions.StrictMode != false)
            {
                result = "null";
            }

            return result;
        }

        private EvaluationTarget CurrentTarget() =>

            // just don't want to write evaluationTargetStack.Peek() everywhere
            evaluationTargetStack.Peek();

        private (object value, string error) EvalByAdaptiveExpression(string exp, object scope, ParserRuleContext context)
        {
            var currentTemplate = CurrentTemplate();
            if (currentTemplate != null)
            {
                var source = currentTemplate.SourceRange.Source;
                if (Path.IsPathRooted(source) && context != null && lgOptions.OnEvent != null)
                {
                    var lineOffset = currentTemplate.SourceRange.Range.Start.Line;
                    var sourceRange = new SourceRange(context, source, lineOffset);
                    var expressionRef = new ExpressionRef(exp, sourceRange);

                    var expression = currentTemplate.Expressions.FirstOrDefault(u => u.GetId() == expressionRef.GetId());
                    if (expression != null)
                    {
                        lgOptions.OnEvent(expression, new BeginExpressionEvaluationArgs { Source = source, Expression = exp, Context = currentTemplate.SourceRange.ParseTree });
                    }
                }
            }

            var parse = this.ExpressionParser.Parse(exp);
            var opt = new Options();
            opt.NullSubstitution = lgOptions.NullSubstitution;
            var result = parse.TryEvaluate(scope, opt);

            if (currentTemplate != null)
            {
                var source = currentTemplate.SourceRange.Source;

                if (Path.IsPathRooted(source) && lgOptions.OnEvent != null)
                {
                    string text;
                    if (string.IsNullOrEmpty(result.error))
                    {
                        text = $"Evaluate expression '{exp}' get result: {result.value}";
                    }
                    else
                    {
                        text = $"Evaluate expression '{exp}' get error: {result.error}";
                    }

                    lgOptions.OnEvent(currentTemplate, new MessageArgs { Source = source, Text = text, Context = currentTemplate.SourceRange.ParseTree });
                    }
            }

            return result;
        }

        // Generate a new lookup function based on one lookup function
        private EvaluatorLookup CustomizedEvaluatorLookup(EvaluatorLookup baseLookup)
        => (string name) =>
        {
            var standardFunction = baseLookup(name);

            if (standardFunction != null)
            {
                return standardFunction;
            }

            if (name.StartsWith("lg."))
            {
                name = name.Substring(3);
            }

            var templateName = ParseTemplateName(name).pureTemplateName;

            if (this.TemplateMap.ContainsKey(templateName))
            {
                return new ExpressionEvaluator(templateName, ExpressionFunctions.Apply(this.TemplateEvaluator(name)), ReturnType.Object, this.ValidTemplateReference);
            }

            const string template = "template";

            if (name.Equals(template))
            {
                return new ExpressionEvaluator(template, ExpressionFunctions.Apply(this.TemplateFunction()), ReturnType.Object, this.ValidateTemplateFunction);
            }

            const string fromFile = "fromFile";

            if (name.Equals(fromFile))
            {
                return new ExpressionEvaluator(fromFile, ExpressionFunctions.Apply(this.FromFile()), ReturnType.String, ExpressionFunctions.ValidateUnaryString);
            }

            const string activityAttachment = "ActivityAttachment";

            if (name.Equals(activityAttachment))
            {
                return new ExpressionEvaluator(
                    activityAttachment,
                    ExpressionFunctions.Apply(this.ActivityAttachment()),
                    ReturnType.Object,
                    (expr) => ExpressionFunctions.ValidateOrder(expr, null, ReturnType.Object, ReturnType.String));
            }

            const string isTemplate = "isTemplate";

            if (name.Equals(isTemplate))
            {
                return new ExpressionEvaluator(isTemplate, ExpressionFunctions.Apply(this.IsTemplate()), ReturnType.Boolean, ExpressionFunctions.ValidateUnaryString);
            }

            return null;
        };

        private Func<IReadOnlyList<object>, object> IsTemplate()
       => (IReadOnlyList<object> args) =>
       {
           var templateName = args[0].ToString();
           return TemplateMap.ContainsKey(templateName);
       };

        private Func<IReadOnlyList<object>, object> ActivityAttachment()
        => (IReadOnlyList<object> args) =>
        {
            return new JObject
            {
                [LGType] = "attachment",
                ["contenttype"] = args[1].ToString(),
                ["content"] = args[0] as JObject
            };
        };

        private Func<IReadOnlyList<object>, object> FromFile()
       => (IReadOnlyList<object> args) =>
       {
           var filePath = args[0].ToString().NormalizePath();

           var resourcePath = GetResourcePath(filePath);
           var stringContent = File.ReadAllText(resourcePath);

           var evaluator = new MatchEvaluator(m => EvalExpression(m.Value).ToString());
           var result = ExpressionRecognizeRegex.Replace(stringContent, evaluator);
           return result.Escape();
       };

        private string GetResourcePath(string filePath)
        {
            string resourcePath;

            if (Path.IsPathRooted(filePath))
            {
                resourcePath = filePath;
            }
            else
            {
                var sourcePath = CurrentTemplate().SourceRange.Source.NormalizePath();
                var baseFolder = Environment.CurrentDirectory;
                if (Path.IsPathRooted(sourcePath))
                {
                    baseFolder = Path.GetDirectoryName(sourcePath);
                }

                resourcePath = Path.GetFullPath(Path.Combine(baseFolder, filePath));
            }

            return resourcePath;
        }

        // Evaluator for template(templateName, ...args) 
        // normal case we can just use templateName(...args), but template function is particularly useful when the template name is not pre-known
        private Func<IReadOnlyList<object>, object> TemplateFunction()
        => (IReadOnlyList<object> args) =>
        {
            var templateName = args[0].ToString();
            var newScope = this.ConstructScope(templateName, args.Skip(1).ToList());
            return this.EvaluateTemplate(templateName, newScope);
        };

        // Validator for template(...)
        private void ValidateTemplateFunction(Expression expression)
        {
            ExpressionFunctions.ValidateAtLeastOne(expression);

            var children0 = expression.Children[0];

            if ((children0.ReturnType & ReturnType.Object) == 0 && (children0.ReturnType & ReturnType.String) == 0)
            {
                throw new Exception(TemplateErrors.InvalidTemplateName);
            }

            // Validate more if the name is string constant
            if (children0.Type == ExpressionType.Constant)
            {
                var templateName = (children0 as Constant).Value.ToString();
                CheckTemplateReference(templateName, expression.Children.Skip(1));
            }
        }

        private Func<IReadOnlyList<object>, object> TemplateEvaluator(string templateName)
        => (IReadOnlyList<object> args) =>
        {
            var newScope = this.ConstructScope(templateName, args.ToList());
            return this.EvaluateTemplate(templateName, newScope);
        };

        private void ValidTemplateReference(Expression expression)
        {
            CheckTemplateReference(expression.Type, expression.Children);
        }

        private void CheckTemplateReference(string templateName, IEnumerable<Expression> children)
        {
            if (!this.TemplateMap.ContainsKey(templateName))
            {
                throw new Exception(TemplateErrors.TemplateNotExist(templateName));
            }

            var expectedArgsCount = this.TemplateMap[templateName].Parameters.Count();
            var actualArgsCount = children.Count();

            if (actualArgsCount != 0 && expectedArgsCount != actualArgsCount)
            {
                throw new Exception(TemplateErrors.ArgumentMismatch(templateName, expectedArgsCount, actualArgsCount));
            }
        }

        private (bool reExecute, string pureTemplateName) ParseTemplateName(string templateName)
        {
            if (templateName == null)
            {
                throw new ArgumentException("template name is null.");
            }

            return templateName.EndsWith(ReExecuteSuffix) ?
                (true, templateName.Substring(0, templateName.Length - ReExecuteSuffix.Length))
                : (false, templateName);
        }

        private Template CurrentTemplate()
        {
            return evaluationTargetStack.Count > 0 ?
                    TemplateMap[CurrentTarget().TemplateName]
                    : null;
        }
    }
}<|MERGE_RESOLUTION|>--- conflicted
+++ resolved
@@ -127,12 +127,6 @@
                 previousEvaluateTarget.EvaluatedChildren[currentEvaluateId] = result;
             }
 
-<<<<<<< HEAD
-            if (lgOptions.LineBreakStyle == LGLineBreakStyle.Markdown && result is string str)
-            {
-                result = NewLineRegex.Replace(str, "$1$1");
-            }
-
             if (Path.IsPathRooted(source) && lgOptions.OnEvent != null)
             {
                 var text = $"Evaluate template [{templateName}] get result: {result}";
@@ -140,10 +134,6 @@
             }
 
             evaluationTargetStack.Pop();
-=======
-            evaluationTargetStack.Pop();
-
->>>>>>> ad255766
             return result;
         }
 
