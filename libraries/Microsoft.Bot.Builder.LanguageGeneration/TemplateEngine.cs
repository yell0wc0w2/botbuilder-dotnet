--- conflicted
+++ resolved
@@ -2,10 +2,7 @@
 using System.Collections.Generic;
 using System.IO;
 using System.Linq;
-<<<<<<< HEAD
-=======
 using Microsoft.Bot.Builder.Expressions.Parser;
->>>>>>> 589c98e1
 
 namespace Microsoft.Bot.Builder.LanguageGeneration
 {
@@ -21,13 +18,12 @@
         /// Return an empty engine, you can then use AddFile\AddFiles to add files to it,
         /// or you can just use this empty engine to evaluate inline template.
         /// </summary>
-        /// <param name="expressionEngine">The expression engine this template engine based on</param>
+        /// <param name="expressionEngine">The expression engine this template engine based on.</param>
         public TemplateEngine(ExpressionEngine expressionEngine = null)
         {
             this.expressionEngine = expressionEngine ?? new ExpressionEngine();
         }
 
-        
         /// <summary>
         /// Gets or sets parsed LG templates.
         /// </summary>
@@ -93,25 +89,6 @@
         }
 
         /// <summary>
-<<<<<<< HEAD
-=======
-        /// Check templates/text to match LG format.
-        /// </summary>
-        /// <param name="templates">the templates which should be checked.</param>
-        private void RunStaticCheck(List<LGTemplate> templates = null)
-        {
-            var teamplatesToCheck = templates ?? this.Templates;
-            var diagnostics = new StaticChecker(this.expressionEngine).CheckTemplates(teamplatesToCheck);
-
-            var errors = diagnostics.Where(u => u.Severity == DiagnosticSeverity.Error).ToList();
-            if (errors.Count != 0)
-            {
-                throw new Exception(string.Join("\n", errors));
-            }
-        }
-
-        /// <summary>
->>>>>>> 589c98e1
         /// Evaluate a template with given name and scope.
         /// </summary>
         /// <param name="templateName">Template name to be evaluated.</param>
@@ -129,7 +106,6 @@
         /// </summary>
         /// <param name="templateName">Template name to be evaluated.</param>
         /// <param name="scope">The state visible in the evaluation.</param>
-        /// <param name="methodBinder">Optional methodBinder to extend or override functions.</param>
         /// <returns>Expand result.</returns>
         public List<string> ExpandTemplate(string templateName, object scope = null)
         {
@@ -148,7 +124,6 @@
         /// </summary>
         /// <param name="inlineStr">inline string which will be evaluated.</param>
         /// <param name="scope">scope object or JToken.</param>
-        /// <param name="methodBinder">input method.</param>
         /// <returns>Evaluate result.</returns>
         public string Evaluate(string inlineStr, object scope = null)
         {
@@ -173,7 +148,7 @@
         private void RunStaticCheck(List<LGTemplate> templates = null)
         {
             var teamplatesToCheck = templates ?? this.Templates;
-            var diagnostics = StaticChecker.CheckTemplates(teamplatesToCheck);
+            var diagnostics = new StaticChecker(this.expressionEngine).CheckTemplates(teamplatesToCheck);
 
             var errors = diagnostics.Where(u => u.Severity == DiagnosticSeverity.Error).ToList();
             if (errors.Count != 0)
