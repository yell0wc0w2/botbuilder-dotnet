﻿// Copyright (c) Microsoft Corporation. All rights reserved.
// Licensed under the MIT License.

using System;
using System.Collections.Concurrent;
using System.Collections.Generic;
using System.Linq;
using System.Net;
using System.Net.Http;
using System.Security.Claims;
using System.Security.Principal;
using System.Text;
using System.Threading;
using System.Threading.Tasks;
using Microsoft.Bot.Builder.Integration;
using Microsoft.Bot.Builder.Skills;
using Microsoft.Bot.Connector;
using Microsoft.Bot.Connector.Authentication;
using Microsoft.Bot.Schema;
using Microsoft.Extensions.Logging;
using Microsoft.Extensions.Logging.Abstractions;
using Microsoft.Rest.TransientFaultHandling;
using Newtonsoft.Json;
using Newtonsoft.Json.Linq;

namespace Microsoft.Bot.Builder
{
    /// <summary>
    /// A bot adapter that can connect a bot to a service endpoint.
    /// </summary>
    /// <remarks>The bot adapter encapsulates authentication processes and sends
    /// activities to and receives activities from the Bot Connector Service. When your
    /// bot receives an activity, the adapter creates a context object, passes it to your
    /// bot's application logic, and sends responses back to the user's channel.
    /// <para>Use <see cref="Use(IMiddleware)"/> to add <see cref="IMiddleware"/> objects
    /// to your adapter’s middleware collection. The adapter processes and directs
    /// incoming activities in through the bot middleware pipeline to your bot’s logic
    /// and then back out again. As each activity flows in and out of the bot, each piece
    /// of middleware can inspect or act upon the activity, both before and after the bot
    /// logic runs.</para>
    /// </remarks>
    /// <seealso cref="ITurnContext"/>
    /// <seealso cref="IActivity"/>
    /// <seealso cref="IBot"/>
    /// <seealso cref="IMiddleware"/>h
    public class BotFrameworkAdapter : BotAdapter, IAdapterIntegration, IExtendedUserTokenProvider
    {
        internal const string InvokeResponseKey = "BotFrameworkAdapter.InvokeResponse";

        private static readonly HttpClient DefaultHttpClient = new HttpClient();

        private readonly HttpClient _httpClient;
        private readonly RetryPolicy _connectorClientRetryPolicy;
        private readonly AppCredentials _appCredentials;
        private readonly AuthenticationConfiguration _authConfiguration;

        // Cache for appCredentials to speed up token acquisition (a token is not requested unless is expired)
        // AppCredentials are cached using appId + skillId (this last parameter is only used if the app credentials are used to call a skill)
        private readonly ConcurrentDictionary<string, AppCredentials> _appCredentialMap = new ConcurrentDictionary<string, AppCredentials>();

        // There is a significant boost in throughput if we reuse a connectorClient
        // _connectorClients is a cache using [serviceUrl + appId].
        private readonly ConcurrentDictionary<string, ConnectorClient> _connectorClients = new ConcurrentDictionary<string, ConnectorClient>();

        // Cache for OAuthClient to speed up OAuth operations
        // _oAuthClients is a cache using [appId + oAuthCredentialAppId]
        private readonly ConcurrentDictionary<string, OAuthClient> _oAuthClients = new ConcurrentDictionary<string, OAuthClient>();

        /// <summary>
        /// Initializes a new instance of the <see cref="BotFrameworkAdapter"/> class,
        /// using a credential provider.
        /// </summary>
        /// <param name="credentialProvider">The credential provider.</param>
        /// <param name="channelProvider">The channel provider.</param>
        /// <param name="connectorClientRetryPolicy">Retry policy for retrying HTTP operations.</param>
        /// <param name="customHttpClient">The HTTP client.</param>
        /// <param name="middleware">The middleware to initially add to the adapter.</param>
        /// <param name="logger">The ILogger implementation this adapter should use.</param>
        /// <exception cref="ArgumentNullException">
        /// <paramref name="credentialProvider"/> is <c>null</c>.</exception>
        /// <remarks>Use a <see cref="MiddlewareSet"/> object to add multiple middleware
        /// components in the constructor. Use the <see cref="Use(IMiddleware)"/> method to
        /// add additional middleware to the adapter after construction.
        /// </remarks>
        public BotFrameworkAdapter(
            ICredentialProvider credentialProvider,
            IChannelProvider channelProvider = null,
            RetryPolicy connectorClientRetryPolicy = null,
            HttpClient customHttpClient = null,
            IMiddleware middleware = null,
            ILogger logger = null)
            : this(credentialProvider, new AuthenticationConfiguration(), channelProvider, connectorClientRetryPolicy, customHttpClient, middleware, logger)
        {
        }

        /// <summary>
        /// Initializes a new instance of the <see cref="BotFrameworkAdapter"/> class,
        /// using a credential provider.
        /// </summary>
        /// <param name="credentialProvider">The credential provider.</param>
        /// <param name="authConfig">The authentication configuration.</param>
        /// <param name="channelProvider">The channel provider.</param>
        /// <param name="connectorClientRetryPolicy">Retry policy for retrying HTTP operations.</param>
        /// <param name="customHttpClient">The HTTP client.</param>
        /// <param name="middleware">The middleware to initially add to the adapter.</param>
        /// <param name="logger">The ILogger implementation this adapter should use.</param>
        /// <exception cref="ArgumentNullException">
        /// <paramref name="credentialProvider"/> is <c>null</c>.</exception>
        /// <remarks>Use a <see cref="MiddlewareSet"/> object to add multiple middleware
        /// components in the constructor. Use the <see cref="Use(IMiddleware)"/> method to
        /// add additional middleware to the adapter after construction.
        /// </remarks>
        public BotFrameworkAdapter(
            ICredentialProvider credentialProvider,
            AuthenticationConfiguration authConfig,
            IChannelProvider channelProvider = null,
            RetryPolicy connectorClientRetryPolicy = null,
            HttpClient customHttpClient = null,
            IMiddleware middleware = null,
            ILogger logger = null)
        {
            CredentialProvider = credentialProvider ?? throw new ArgumentNullException(nameof(credentialProvider));
            ChannelProvider = channelProvider;
            _httpClient = customHttpClient ?? DefaultHttpClient;
            _connectorClientRetryPolicy = connectorClientRetryPolicy;
            Logger = logger ?? NullLogger.Instance;
            _authConfiguration = authConfig ?? throw new ArgumentNullException(nameof(authConfig));

            if (middleware != null)
            {
                Use(middleware);
            }

            // Relocate the tenantId field used by MS Teams to a new location (from channelData to conversation)
            // This will only occur on activities from teams that include tenant info in channelData but NOT in conversation,
            // thus should be future friendly.  However, once the transition is complete. we can remove this.
            Use(new TenantIdWorkaroundForTeamsMiddleware());

            // DefaultRequestHeaders are not thread safe so set them up here because this adapter should be a singleton.
            ConnectorClient.AddDefaultRequestHeaders(_httpClient);
        }

        /// <summary>
        /// Initializes a new instance of the <see cref="BotFrameworkAdapter"/> class,
        /// using a credential provider.
        /// </summary>
        /// <param name="credentials">The credentials to be used for token acquisition.</param>
        /// <param name="authConfig">The authentication configuration.</param>
        /// <param name="channelProvider">The channel provider.</param>
        /// <param name="connectorClientRetryPolicy">Retry policy for retrying HTTP operations.</param>
        /// <param name="customHttpClient">The HTTP client.</param>
        /// <param name="middleware">The middleware to initially add to the adapter.</param>
        /// <param name="logger">The ILogger implementation this adapter should use.</param>
        /// <exception cref="ArgumentNullException">throw ArgumentNullException.</exception>
        /// <remarks>Use a <see cref="MiddlewareSet"/> object to add multiple middleware
        /// components in the constructor. Use the <see cref="Use(IMiddleware)"/> method to
        /// add additional middleware to the adapter after construction.
        /// </remarks>
        public BotFrameworkAdapter(
            AppCredentials credentials,
            AuthenticationConfiguration authConfig,
            IChannelProvider channelProvider = null,
            RetryPolicy connectorClientRetryPolicy = null,
            HttpClient customHttpClient = null,
            IMiddleware middleware = null,
            ILogger logger = null)
        {
            _appCredentials = credentials ?? throw new ArgumentNullException(nameof(credentials));
            CredentialProvider = new SimpleCredentialProvider(credentials.MicrosoftAppId, string.Empty);
            this.ChannelProvider = channelProvider;
            _httpClient = customHttpClient ?? DefaultHttpClient;
            _connectorClientRetryPolicy = connectorClientRetryPolicy;
            Logger = logger ?? NullLogger.Instance;
            _authConfiguration = authConfig ?? throw new ArgumentNullException(nameof(authConfig));

            if (middleware != null)
            {
                Use(middleware);
            }

            // Relocate the tenantId field used by MS Teams to a new location (from channelData to conversation)
            // This will only occur on activities from teams that include tenant info in channelData but NOT in conversation,
            // thus should be future friendly.  However, once the transition is complete. we can remove this.
            Use(new TenantIdWorkaroundForTeamsMiddleware());

            // DefaultRequestHeaders are not thread safe so set them up here because this adapter should be a singleton.
            ConnectorClient.AddDefaultRequestHeaders(_httpClient);
        }

        /// <summary>
        /// Gets the credential provider for this adapter.
        /// </summary>
        /// <value>
        /// The credential provider for this adapter.
        /// </value>
        protected ICredentialProvider CredentialProvider { get; private set; }

        /// <summary>
        /// Gets the channel provider for this adapter.
        /// </summary>
        /// <value>
        /// The channel provider for this adapter.
        /// </value>
        protected IChannelProvider ChannelProvider { get; private set; }

        /// <summary>
        /// Gets the logger for this adapter.
        /// </summary>
        /// <value>
        /// The logger for this adapter.
        /// </value>
        protected ILogger Logger { get; private set; }

        /// <summary>
        /// Gets the map of applications to <see cref="AppCredentials"/> for this adapter.
        /// </summary>
        /// <value>
        /// The map of applications to <see cref="AppCredentials"/> for this adapter.
        /// </value>
        protected ConcurrentDictionary<string, AppCredentials> AppCredentialMap { get => _appCredentialMap; }

        /// <summary>
        /// Gets the custom <see cref="HttpClient"/> for this adapter if specified.
        /// </summary>
        /// <value>
        /// The custom <see cref="HttpClient"/> for this adapter if specified.
        /// </value>
        protected HttpClient HttpClient { get => _httpClient; }

        /// <summary>
        /// Sends a proactive message from the bot to a conversation.
        /// </summary>
        /// <param name="botAppId">The application ID of the bot. This is the appId returned by Portal registration, and is
        /// generally found in the "MicrosoftAppId" parameter in appSettings.json.</param>
        /// <param name="reference">A reference to the conversation to continue.</param>
        /// <param name="callback">The method to call for the resulting bot turn.</param>
        /// <param name="cancellationToken">Cancellation token.</param>
        /// <returns>A task that represents the work queued to execute.</returns>
        /// <exception cref="ArgumentNullException">
        /// <paramref name="botAppId"/>, <paramref name="reference"/>, or
        /// <paramref name="callback"/> is <c>null</c>.</exception>
        /// <remarks>Call this method to proactively send a message to a conversation.
        /// Most _channels require a user to initialize a conversation with a bot
        /// before the bot can send activities to the user.
        /// <para>This method registers the following services for the turn.<list type="bullet">
        /// <item><description><see cref="IIdentity"/> (key = "BotIdentity"), a claims claimsIdentity for the bot.
        /// </description></item>
        /// <item><description><see cref="IConnectorClient"/>, the channel connector client to use this turn.
        /// </description></item>
        /// </list></para>
        /// <para>
        /// This overload differs from the Node implementation by requiring the BotId to be
        /// passed in. The .Net code allows multiple bots to be hosted in a single adapter which
        /// isn't something supported by Node.
        /// </para>
        /// </remarks>
        /// <seealso cref="ProcessActivityAsync(string, Activity, BotCallbackHandler, CancellationToken)"/>
        /// <seealso cref="BotAdapter.RunPipelineAsync(ITurnContext, BotCallbackHandler, CancellationToken)"/>
        public override async Task ContinueConversationAsync(string botAppId, ConversationReference reference, BotCallbackHandler callback, CancellationToken cancellationToken)
        {
            if (string.IsNullOrWhiteSpace(botAppId))
            {
                throw new ArgumentNullException(nameof(botAppId));
            }

            if (reference == null)
            {
                throw new ArgumentNullException(nameof(reference));
            }

            if (callback == null)
            {
                throw new ArgumentNullException(nameof(callback));
            }

            Logger.LogInformation($"Sending proactive message.  botAppId: {botAppId}");

            // Hand craft Claims Identity.
            var claimsIdentity = new ClaimsIdentity(new List<Claim>
            {
                // Adding claims for both Emulator and Channel.
                new Claim(AuthenticationConstants.AudienceClaim, botAppId),
                new Claim(AuthenticationConstants.AppIdClaim, botAppId),
            });

            var audience = GetBotFrameworkOAuthScope();

            await ContinueConversationAsync(claimsIdentity, reference, audience, callback, cancellationToken).ConfigureAwait(false);
        }

        /// <summary>
        /// Sends a proactive message from the bot to a conversation.
        /// </summary>
        /// <param name="claimsIdentity">A <see cref="ClaimsIdentity"/> for the conversation.</param>
        /// <param name="reference">A reference to the conversation to continue.</param>
        /// <param name="callback">The method to call for the resulting bot turn.</param>
        /// <param name="cancellationToken">Cancellation token.</param>
        /// <returns>A task that represents the work queued to execute.</returns>
        /// <remarks>Call this method to proactively send a message to a conversation.
        /// Most _channels require a user to initialize a conversation with a bot
        /// before the bot can send activities to the user.
        /// <para>This method registers the following services for the turn.<list type="bullet">
        /// <item><description><see cref="IIdentity"/> (key = "BotIdentity"), a claims claimsIdentity for the bot.
        /// </description></item>
        /// <item><description><see cref="IConnectorClient"/>, the channel connector client to use this turn.
        /// </description></item>
        /// </list></para>
        /// </remarks>
        /// <seealso cref="ProcessActivityAsync(string, Activity, BotCallbackHandler, CancellationToken)"/>
        /// <seealso cref="BotAdapter.RunPipelineAsync(ITurnContext, BotCallbackHandler, CancellationToken)"/>
        public override async Task ContinueConversationAsync(ClaimsIdentity claimsIdentity, ConversationReference reference, BotCallbackHandler callback, CancellationToken cancellationToken)
        {
            var audience = GetBotFrameworkOAuthScope();

            await ContinueConversationAsync(claimsIdentity, reference, audience, callback, cancellationToken).ConfigureAwait(false);
        }

        public override async Task ContinueConversationAsync(ClaimsIdentity claimsIdentity, ConversationReference reference, string audience, BotCallbackHandler callback, CancellationToken cancellationToken)
        {
            if (claimsIdentity == null)
            {
                throw new ArgumentNullException(nameof(claimsIdentity));
            }

            if (reference == null)
            {
                throw new ArgumentNullException(nameof(reference));
            }

            if (callback == null)
            {
                throw new ArgumentNullException(nameof(callback));
            }

            if (string.IsNullOrWhiteSpace(audience))
            {
                throw new ArgumentNullException($"{nameof(audience)} cannot be null or white space.");
            }

            // Reusing the code from the above override, ContinueConversationAsync()
            using (var context = new TurnContext(this, reference.GetContinuationActivity()))
            {
                context.TurnState.Add<IIdentity>(BotIdentityKey, claimsIdentity);
                context.TurnState.Add<BotCallbackHandler>(callback);

                // Add audience to TurnContext.TurnState
                context.TurnState.Add<string>(OAuthScopeKey, audience);

                // Add the channel service URL to the trusted services list so we can send messages back.
                // the service URL for skills is trusted because it is applied by the SkillHandler based on the original request
                // received by the root bot
                AppCredentials.TrustServiceUrl(reference.ServiceUrl);

                var connectorClient = await CreateConnectorClientAsync(reference.ServiceUrl, claimsIdentity, audience, cancellationToken).ConfigureAwait(false);
                context.TurnState.Add(connectorClient);

                await RunPipelineAsync(context, callback, cancellationToken).ConfigureAwait(false);
            }
        }

        /// <summary>
        /// Adds middleware to the adapter's pipeline.
        /// </summary>
        /// <param name="middleware">The middleware to add.</param>
        /// <returns>The updated adapter object.</returns>
        /// <remarks>Middleware is added to the adapter at initialization time.
        /// For each turn, the adapter calls middleware in the order in which you added it.
        /// </remarks>
        public new BotFrameworkAdapter Use(IMiddleware middleware)
        {
            MiddlewareSet.Use(middleware);
            return this;
        }

        /// <summary>
        /// Creates a turn context and runs the middleware pipeline for an incoming activity.
        /// </summary>
        /// <param name="authHeader">The HTTP authentication header of the request.</param>
        /// <param name="activity">The incoming activity.</param>
        /// <param name="callback">The code to run at the end of the adapter's middleware pipeline.</param>
        /// <param name="cancellationToken">A cancellation token that can be used by other objects
        /// or threads to receive notice of cancellation.</param>
        /// <returns>A task that represents the work queued to execute. If the activity type
        /// was 'Invoke' and the corresponding key (channelId + activityId) was found
        /// then an InvokeResponse is returned, otherwise null is returned.</returns>
        /// <exception cref="ArgumentNullException"><paramref name="activity"/> is <c>null</c>.</exception>
        /// <exception cref="UnauthorizedAccessException">authentication failed.</exception>
        /// <remarks>Call this method to reactively send a message to a conversation.
        /// If the task completes successfully, then if the activity's <see cref="Activity.Type"/>
        /// is <see cref="ActivityTypes.Invoke"/> and the corresponding key
        /// (<see cref="Activity.ChannelId"/> + <see cref="Activity.Id"/>) is found
        /// then an <see cref="InvokeResponse"/> is returned, otherwise null is returned.
        /// <para>This method registers the following services for the turn.<list type="bullet">
        /// <item><see cref="IIdentity"/> (key = "BotIdentity"), a claims claimsIdentity for the bot.</item>
        /// <item><see cref="IConnectorClient"/>, the channel connector client to use this turn.</item>
        /// </list></para>
        /// </remarks>
        /// <seealso cref="ContinueConversationAsync(string, ConversationReference, BotCallbackHandler, CancellationToken)"/>
        /// <seealso cref="BotAdapter.RunPipelineAsync(ITurnContext, BotCallbackHandler, CancellationToken)"/>
        public async Task<InvokeResponse> ProcessActivityAsync(string authHeader, Activity activity, BotCallbackHandler callback, CancellationToken cancellationToken)
        {
            BotAssert.ActivityNotNull(activity);

            var claimsIdentity = await JwtTokenValidation.AuthenticateRequest(activity, authHeader, CredentialProvider, ChannelProvider, _authConfiguration, _httpClient).ConfigureAwait(false);
            return await ProcessActivityAsync(claimsIdentity, activity, callback, cancellationToken).ConfigureAwait(false);
        }

        /// <summary>
        /// Creates a turn context and runs the middleware pipeline for an incoming activity.
        /// </summary>
        /// <param name="claimsIdentity">A <see cref="ClaimsIdentity"/> for the request.</param>
        /// <param name="activity">The incoming activity.</param>
        /// <param name="callback">The code to run at the end of the adapter's middleware pipeline.</param>
        /// <param name="cancellationToken">A cancellation token that can be used by other objects
        /// or threads to receive notice of cancellation.</param>
        /// <returns>A task that represents the work queued to execute.</returns>
        public override async Task<InvokeResponse> ProcessActivityAsync(ClaimsIdentity claimsIdentity, Activity activity, BotCallbackHandler callback, CancellationToken cancellationToken)
        {
            BotAssert.ActivityNotNull(activity);

            Logger.LogInformation($"Received an incoming activity.  ActivityId: {activity.Id}");

            using (var context = new TurnContext(this, activity))
            {
                context.TurnState.Add<IIdentity>(BotIdentityKey, claimsIdentity);
                context.TurnState.Add<BotCallbackHandler>(callback);

<<<<<<< HEAD
                var connectorClient = await CreateConnectorClientAsync(activity.ServiceUrl, claimsIdentity, cancellationToken).ConfigureAwait(false);
=======
                // To create the correct cache key, provide the OAuthScope when calling CreateConnectorClientAsync.
                // The OAuthScope is also stored on the TurnState to get the correct AppCredentials if fetching a token is required.
                string scope;
                if (!SkillValidation.IsSkillClaim(claimsIdentity.Claims))
                {
                    scope = GetBotFrameworkOAuthScope();
                }
                else
                {
                    // For activities received from another bot, the appropriate audience is obtained from the claims.
                    scope = JwtTokenValidation.GetAppIdFromClaims(claimsIdentity.Claims);
                }

                context.TurnState.Add(OAuthScopeKey, scope);
                var connectorClient = await CreateConnectorClientAsync(activity.ServiceUrl, claimsIdentity, scope, cancellationToken).ConfigureAwait(false);
>>>>>>> 5bd71109
                context.TurnState.Add(connectorClient);

                await RunPipelineAsync(context, callback, cancellationToken).ConfigureAwait(false);

                // Handle Invoke scenarios, which deviate from the request/response model in that
                // the Bot will return a specific body and return code.
                if (activity.Type == ActivityTypes.Invoke)
                {
                    var activityInvokeResponse = context.TurnState.Get<Activity>(InvokeResponseKey);
                    if (activityInvokeResponse == null)
                    {
                        return new InvokeResponse { Status = (int)HttpStatusCode.NotImplemented };
                    }

                    return (InvokeResponse)activityInvokeResponse.Value;
                }

                // For all non-invoke scenarios, the HTTP layers above don't have to mess
                // with the Body and return codes.
                return null;
            }
        }

        /// <summary>
        /// Sends activities to the conversation.
        /// </summary>
        /// <param name="turnContext">The context object for the turn.</param>
        /// <param name="activities">The activities to send.</param>
        /// <param name="cancellationToken">Cancellation token.</param>
        /// <returns>A task that represents the work queued to execute.</returns>
        /// <remarks>If the activities are successfully sent, the task result contains
        /// an array of <see cref="ResourceResponse"/> objects containing the IDs that
        /// the receiving channel assigned to the activities.</remarks>
        /// <seealso cref="ITurnContext.OnSendActivities(SendActivitiesHandler)"/>
        public override async Task<ResourceResponse[]> SendActivitiesAsync(ITurnContext turnContext, Activity[] activities, CancellationToken cancellationToken)
        {
            if (turnContext == null)
            {
                throw new ArgumentNullException(nameof(turnContext));
            }

            if (activities == null)
            {
                throw new ArgumentNullException(nameof(activities));
            }

            if (activities.Length == 0)
            {
                throw new ArgumentException("Expecting one or more activities, but the array was empty.", nameof(activities));
            }

            var responses = new ResourceResponse[activities.Length];

            /*
             * NOTE: we're using for here (vs. foreach) because we want to simultaneously index into the
             * activities array to get the activity to process as well as use that index to assign
             * the response to the responses array and this is the most cost effective way to do that.
             */
            for (var index = 0; index < activities.Length; index++)
            {
                var activity = activities[index];

                // Clients and bots SHOULD NOT include an id field in activities they generate.
                // ref: https://github.com/microsoft/botframework-sdk/blob/master/specs/botframework-activity/botframework-activity.md#id
                activity.Id = null;
                var response = default(ResourceResponse);

                Logger.LogInformation($"Sending activity.  ReplyToId: {activity.ReplyToId}");

                if (activity.Type == ActivityTypesEx.Delay)
                {
                    // The Activity Schema doesn't have a delay type built in, so it's simulated
                    // here in the Bot. This matches the behavior in the Node connector.
                    var delayMs = (int)activity.Value;
                    await Task.Delay(delayMs, cancellationToken).ConfigureAwait(false);

                    // No need to create a response. One will be created below.
                }
                else if (activity.Type == ActivityTypesEx.InvokeResponse)
                {
                    turnContext.TurnState.Add(InvokeResponseKey, activity);

                    // No need to create a response. One will be created below.
                }
                else if (activity.Type == ActivityTypes.Trace && activity.ChannelId != "emulator")
                {
                    // if it is a Trace activity we only send to the channel if it's the emulator.
                }
                else
                {
                    if (CanProcessOutgoingActivity(activity))
                    {
                        // In cases where implementations of ProcessOutgoingActivityAsync do not fetch a bot token
                        // we want to populate it here in order to make sure credentials are accessible and do not expire.
                        try
                        {
                            var appId = GetBotAppId(turnContext);
                            
                            var oAuthScope = turnContext.TurnState.Get<string>(OAuthScopeKey);
                            _ = (await GetAppCredentialsAsync(appId, oAuthScope).ConfigureAwait(false)).GetTokenAsync();
                        }
                        catch (Exception ex)
                        {
                            Logger.LogError("Failed to fetch token before processing outgoing activity. " + ex.Message);
                        }

                        response = await ProcessOutgoingActivityAsync(turnContext, activity, cancellationToken).ConfigureAwait(false);
                    }
                    else
                    {
                        if (!string.IsNullOrWhiteSpace(activity.ReplyToId))
                        {
                            var connectorClient = turnContext.TurnState.Get<IConnectorClient>();
                            response = await connectorClient.Conversations.ReplyToActivityAsync(activity, cancellationToken).ConfigureAwait(false);
                        }
                        else
                        {
                            var connectorClient = turnContext.TurnState.Get<IConnectorClient>();
                            response = await connectorClient.Conversations.SendToConversationAsync(activity, cancellationToken).ConfigureAwait(false);
                        }
                    }
                }

                // If No response is set, then default to a "simple" response. This can't really be done
                // above, as there are cases where the ReplyTo/SendTo methods will also return null
                // (See below) so the check has to happen here.

                // Note: In addition to the Invoke / Delay / Activity cases, this code also applies
                // with Skype and Teams with regards to typing events.  When sending a typing event in
                // these _channels they do not return a RequestResponse which causes the bot to blow up.
                // https://github.com/Microsoft/botbuilder-dotnet/issues/460
                // bug report : https://github.com/Microsoft/botbuilder-dotnet/issues/465
                if (response == null)
                {
                    response = new ResourceResponse(activity.Id ?? string.Empty);
                }

                responses[index] = response;
            }

            return responses;
        }

        /// <summary>
        /// Replaces an existing activity in the conversation.
        /// </summary>
        /// <param name="turnContext">The context object for the turn.</param>
        /// <param name="activity">New replacement activity.</param>
        /// <param name="cancellationToken">Cancellation token.</param>
        /// <returns>A task that represents the work queued to execute.</returns>
        /// <remarks>If the activity is successfully sent, the task result contains
        /// a <see cref="ResourceResponse"/> object containing the ID that the receiving
        /// channel assigned to the activity.
        /// <para>Before calling this, set the ID of the replacement activity to the ID
        /// of the activity to replace.</para></remarks>
        /// <seealso cref="ITurnContext.OnUpdateActivity(UpdateActivityHandler)"/>
        public override async Task<ResourceResponse> UpdateActivityAsync(ITurnContext turnContext, Activity activity, CancellationToken cancellationToken)
        {
            var connectorClient = turnContext.TurnState.Get<IConnectorClient>();
            return await connectorClient.Conversations.UpdateActivityAsync(activity, cancellationToken).ConfigureAwait(false);
        }

        /// <summary>
        /// Deletes an existing activity in the conversation.
        /// </summary>
        /// <param name="turnContext">The context object for the turn.</param>
        /// <param name="reference">Conversation reference for the activity to delete.</param>
        /// <param name="cancellationToken">Cancellation token.</param>
        /// <returns>A task that represents the work queued to execute.</returns>
        /// <remarks>The <see cref="ConversationReference.ActivityId"/> of the conversation
        /// reference identifies the activity to delete.</remarks>
        /// <seealso cref="ITurnContext.OnDeleteActivity(DeleteActivityHandler)"/>
        public override async Task DeleteActivityAsync(ITurnContext turnContext, ConversationReference reference, CancellationToken cancellationToken)
        {
            var connectorClient = turnContext.TurnState.Get<IConnectorClient>();
            await connectorClient.Conversations.DeleteActivityAsync(reference.Conversation.Id, reference.ActivityId, cancellationToken).ConfigureAwait(false);
        }

        /// <summary>
        /// Removes a member from the current conversation.
        /// </summary>
        /// <param name="turnContext">The context object for the turn.</param>
        /// <param name="memberId">The ID of the member to remove from the conversation.</param>
        /// <param name="cancellationToken">A cancellation token that can be used by other objects
        /// or threads to receive notice of cancellation.</param>
        /// <returns>A task that represents the work queued to execute.</returns>
        public virtual async Task DeleteConversationMemberAsync(ITurnContext turnContext, string memberId, CancellationToken cancellationToken)
        {
            if (turnContext.Activity.Conversation == null)
            {
                throw new ArgumentNullException($"{nameof(BotFrameworkAdapter)}.{nameof(DeleteConversationMemberAsync)}(): missing conversation");
            }

            if (string.IsNullOrWhiteSpace(turnContext.Activity.Conversation.Id))
            {
                throw new ArgumentNullException($"{nameof(BotFrameworkAdapter)}.{nameof(DeleteConversationMemberAsync)}(): missing conversation.id");
            }

            var connectorClient = turnContext.TurnState.Get<IConnectorClient>();

            var conversationId = turnContext.Activity.Conversation.Id;

            await connectorClient.Conversations.DeleteConversationMemberAsync(conversationId, memberId, cancellationToken).ConfigureAwait(false);
        }

        /// <summary>
        /// Lists the members of a given activity.
        /// </summary>
        /// <param name="turnContext">The context object for the turn.</param>
        /// <param name="activityId">(Optional) Activity ID to enumerate. If not specified the current activities ID will be used.</param>
        /// <param name="cancellationToken">Cancellation token.</param>
        /// <returns>List of Members of the activity.</returns>
        public virtual async Task<IList<ChannelAccount>> GetActivityMembersAsync(ITurnContext turnContext, string activityId, CancellationToken cancellationToken)
        {
            // If no activity was passed in, use the current activity.
            if (activityId == null)
            {
                activityId = turnContext.Activity.Id;
            }

            if (turnContext.Activity.Conversation == null)
            {
                throw new ArgumentNullException($"{nameof(BotFrameworkAdapter)}.{nameof(GetActivityMembersAsync)}(): missing conversation");
            }

            if (string.IsNullOrWhiteSpace(turnContext.Activity.Conversation.Id))
            {
                throw new ArgumentNullException($"{nameof(BotFrameworkAdapter)}.{nameof(GetActivityMembersAsync)}(): missing conversation.id");
            }

            var connectorClient = turnContext.TurnState.Get<IConnectorClient>();
            var conversationId = turnContext.Activity.Conversation.Id;

            var accounts = await connectorClient.Conversations.GetActivityMembersAsync(conversationId, activityId, cancellationToken).ConfigureAwait(false);

            return accounts;
        }

        /// <summary>
        /// Lists the members of the current conversation.
        /// </summary>
        /// <param name="turnContext">The context object for the turn.</param>
        /// <param name="cancellationToken">Cancellation token.</param>
        /// <returns>List of Members of the current conversation.</returns>
        public virtual async Task<IList<ChannelAccount>> GetConversationMembersAsync(ITurnContext turnContext, CancellationToken cancellationToken)
        {
            if (turnContext.Activity.Conversation == null)
            {
                throw new ArgumentNullException($"{nameof(BotFrameworkAdapter)}.{nameof(GetConversationMembersAsync)}(): missing conversation");
            }

            if (string.IsNullOrWhiteSpace(turnContext.Activity.Conversation.Id))
            {
                throw new ArgumentNullException($"{nameof(BotFrameworkAdapter)}.{nameof(GetConversationMembersAsync)}(): missing conversation.id");
            }

            var connectorClient = turnContext.TurnState.Get<IConnectorClient>();
            var conversationId = turnContext.Activity.Conversation.Id;

            var accounts = await connectorClient.Conversations.GetConversationMembersAsync(conversationId, cancellationToken).ConfigureAwait(false);
            return accounts;
        }

        /// <summary>
        /// Lists the Conversations in which this bot has participated for a given channel server. The
        /// channel server returns results in pages and each page will include a `continuationToken`
        /// that can be used to fetch the next page of results from the server.
        /// </summary>
        /// <param name="serviceUrl">The URL of the channel server to query.  This can be retrieved
        /// from `context.activity.serviceUrl`. </param>
        /// <param name="credentials">The credentials needed for the Bot to connect to the services.</param>
        /// <param name="continuationToken">The continuation token from the previous page of results.</param>
        /// <param name="cancellationToken">A cancellation token that can be used by other objects
        /// or threads to receive notice of cancellation.</param>
        /// <returns>A task that represents the work queued to execute.</returns>
        /// <remarks>If the task completes successfully, the result contains a page of the members of the current conversation.
        /// This overload may be called from outside the context of a conversation, as only the
        /// bot's service URL and credentials are required.
        /// </remarks>
        public async Task<ConversationsResult> GetConversationsAsync(string serviceUrl, MicrosoftAppCredentials credentials, string continuationToken, CancellationToken cancellationToken)
        {
            if (string.IsNullOrWhiteSpace(serviceUrl))
            {
                throw new ArgumentNullException(nameof(serviceUrl));
            }

            if (credentials == null)
            {
                throw new ArgumentNullException(nameof(credentials));
            }

            var connectorClient = CreateConnectorClient(serviceUrl, credentials);
            var results = await connectorClient.Conversations.GetConversationsAsync(continuationToken, cancellationToken).ConfigureAwait(false);
            return results;
        }

        /// <summary>
        /// Lists the Conversations in which this bot has participated for a given channel server. The
        /// channel server returns results in pages and each page will include a `continuationToken`
        /// that can be used to fetch the next page of results from the server.
        /// </summary>
        /// <param name="turnContext">The context object for the turn.</param>
        /// <param name="continuationToken">The continuation token from the previous page of results.</param>
        /// <param name="cancellationToken">A cancellation token that can be used by other objects
        /// or threads to receive notice of cancellation.</param>
        /// <returns>A task that represents the work queued to execute.</returns>
        /// <remarks>If the task completes successfully, the result contains a page of the members of the current conversation.
        /// This overload may be called during standard activity processing, at which point the Bot's
        /// service URL and credentials that are part of the current activity processing pipeline
        /// will be used.
        /// </remarks>
        public virtual async Task<ConversationsResult> GetConversationsAsync(ITurnContext turnContext, string continuationToken, CancellationToken cancellationToken)
        {
            var connectorClient = turnContext.TurnState.Get<IConnectorClient>();
            var results = await connectorClient.Conversations.GetConversationsAsync(continuationToken, cancellationToken).ConfigureAwait(false);
            return results;
        }

        /// <summary>
        /// Attempts to retrieve the token for a user that's in a login flow, using customized AppCredentials.
        /// </summary>
        /// <param name="turnContext">Context for the current turn of conversation with the user.</param>
        /// <param name="oAuthAppCredentials">AppCredentials for OAuth.</param>
        /// <param name="connectionName">Name of the auth connection to use.</param>
        /// <param name="magicCode">(Optional) Optional user entered code to validate.</param>
        /// <param name="cancellationToken">Cancellation token.</param>
        /// <returns>Token Response.</returns>
        public virtual async Task<TokenResponse> GetUserTokenAsync(ITurnContext turnContext, AppCredentials oAuthAppCredentials, string connectionName, string magicCode, CancellationToken cancellationToken = default)
        {
            BotAssert.ContextNotNull(turnContext);
            if (turnContext.Activity.From == null || string.IsNullOrWhiteSpace(turnContext.Activity.From.Id))
            {
                throw new ArgumentNullException($"{nameof(BotFrameworkAdapter)}.{nameof(GetUserTokenAsync)}(): missing from or from.id");
            }

            if (string.IsNullOrWhiteSpace(connectionName))
            {
                throw new ArgumentNullException(nameof(connectionName));
            }

            var client = await CreateOAuthApiClientAsync(turnContext, oAuthAppCredentials).ConfigureAwait(false);
            return await client.UserToken.GetTokenAsync(turnContext.Activity.From.Id, connectionName, turnContext.Activity.ChannelId, magicCode, cancellationToken).ConfigureAwait(false);
        }

        /// <summary>
        /// Attempts to retrieve the token for a user that's in a login flow, using the bot's AppCredentials.
        /// </summary>
        /// <param name="turnContext">Context for the current turn of conversation with the user.</param>
        /// <param name="connectionName">Name of the auth connection to use.</param>
        /// <param name="magicCode">(Optional) Optional user entered code to validate.</param>
        /// <param name="cancellationToken">Cancellation token.</param>
        /// <returns>Token Response.</returns>
        public virtual async Task<TokenResponse> GetUserTokenAsync(ITurnContext turnContext, string connectionName, string magicCode, CancellationToken cancellationToken = default)
        {
            return await GetUserTokenAsync(turnContext, null, connectionName, magicCode, cancellationToken).ConfigureAwait(false);
        }

        /// <summary>
        /// Get the raw signin link to be sent to the user for signin for a connection name, using customized AppCredentials.
        /// </summary>
        /// <param name="turnContext">Context for the current turn of conversation with the user.</param>
        /// <param name="oAuthAppCredentials">AppCredentials for OAuth.</param>
        /// <param name="connectionName">Name of the auth connection to use.</param>
        /// <param name="cancellationToken">A cancellation token that can be used by other objects
        /// or threads to receive notice of cancellation.</param>
        /// <returns>A task that represents the work queued to execute.</returns>
        /// <remarks>If the task completes successfully, the result contains the raw signin link.</remarks>
        public virtual async Task<string> GetOauthSignInLinkAsync(ITurnContext turnContext, AppCredentials oAuthAppCredentials, string connectionName, CancellationToken cancellationToken = default)
        {
            BotAssert.ContextNotNull(turnContext);
            if (string.IsNullOrWhiteSpace(connectionName))
            {
                throw new ArgumentNullException(nameof(connectionName));
            }

            var activity = turnContext.Activity;
            var appId = GetBotAppId(turnContext);
            var tokenExchangeState = new TokenExchangeState()
            {
                ConnectionName = connectionName,
                Conversation = new ConversationReference()
                {
                    ActivityId = activity.Id,
                    Bot = activity.Recipient,       // Activity is from the user to the bot
                    ChannelId = activity.ChannelId,
                    Conversation = activity.Conversation,
                    ServiceUrl = activity.ServiceUrl,
                    User = activity.From,
                },
                RelatesTo = activity.RelatesTo,
                MsAppId = appId,
            };

            var serializedState = JsonConvert.SerializeObject(tokenExchangeState);
            var encodedState = Encoding.UTF8.GetBytes(serializedState);
            var state = Convert.ToBase64String(encodedState);

            var client = await CreateOAuthApiClientAsync(turnContext, oAuthAppCredentials).ConfigureAwait(false);
            return await client.BotSignIn.GetSignInUrlAsync(state, null, null, null, cancellationToken).ConfigureAwait(false);
        }

        /// <summary>
        /// Get the raw signin link to be sent to the user for signin for a connection name, using the bot's AppCredentials.
        /// </summary>
        /// <param name="turnContext">Context for the current turn of conversation with the user.</param>
        /// <param name="connectionName">Name of the auth connection to use.</param>
        /// <param name="cancellationToken">A cancellation token that can be used by other objects
        /// or threads to receive notice of cancellation.</param>
        /// <returns>A task that represents the work queued to execute.</returns>
        /// <remarks>If the task completes successfully, the result contains the raw signin link.</remarks>
        public virtual async Task<string> GetOauthSignInLinkAsync(ITurnContext turnContext, string connectionName, CancellationToken cancellationToken = default)
        {
            return await GetOauthSignInLinkAsync(turnContext, null, connectionName, cancellationToken).ConfigureAwait(false);
        }

        /// <summary>
        /// Get the raw signin link to be sent to the user for signin for a connection name, using customized AppCredentials.
        /// </summary>
        /// <param name="turnContext">Context for the current turn of conversation with the user.</param>
        /// <param name="oAuthAppCredentials">AppCredentials for OAuth.</param>
        /// <param name="connectionName">Name of the auth connection to use.</param>
        /// <param name="userId">The user id that will be associated with the token.</param>
        /// <param name="finalRedirect">The final URL that the OAuth flow will redirect to.</param>
        /// <param name="cancellationToken">A cancellation token that can be used by other objects
        /// or threads to receive notice of cancellation.</param>
        /// <returns>A task that represents the work queued to execute.</returns>
        /// <remarks>If the task completes successfully, the result contains the raw signin link.</remarks>
        public virtual async Task<string> GetOauthSignInLinkAsync(ITurnContext turnContext, AppCredentials oAuthAppCredentials, string connectionName, string userId, string finalRedirect = null, CancellationToken cancellationToken = default)
        {
            BotAssert.ContextNotNull(turnContext);

            if (string.IsNullOrWhiteSpace(connectionName))
            {
                throw new ArgumentNullException(nameof(connectionName));
            }

            if (string.IsNullOrWhiteSpace(userId))
            {
                throw new ArgumentNullException(nameof(userId));
            }

            var activity = turnContext.Activity;

            var appId = GetBotAppId(turnContext);
            var tokenExchangeState = new TokenExchangeState()
            {
                ConnectionName = connectionName,
                Conversation = new ConversationReference()
                {
                    ActivityId = activity.Id,
                    Bot = activity.Recipient,       // Activity is from the user to the bot
                    ChannelId = activity.ChannelId,
                    Conversation = activity.Conversation,
                    ServiceUrl = activity.ServiceUrl,
                    User = activity.From,
                },
                RelatesTo = activity.RelatesTo,
                MsAppId = appId,
            };

            var serializedState = JsonConvert.SerializeObject(tokenExchangeState);
            var encodedState = Encoding.UTF8.GetBytes(serializedState);
            var state = Convert.ToBase64String(encodedState);

            var client = await CreateOAuthApiClientAsync(turnContext, oAuthAppCredentials).ConfigureAwait(false);
            return await client.BotSignIn.GetSignInUrlAsync(state, null, null, finalRedirect, cancellationToken).ConfigureAwait(false);
        }

        /// <summary>
        /// Get the raw signin link to be sent to the user for signin for a connection name, using the bot's AppCredentials.
        /// </summary>
        /// <param name="turnContext">Context for the current turn of conversation with the user.</param>
        /// <param name="connectionName">Name of the auth connection to use.</param>
        /// <param name="userId">The user id that will be associated with the token.</param>
        /// <param name="finalRedirect">The final URL that the OAuth flow will redirect to.</param>
        /// <param name="cancellationToken">A cancellation token that can be used by other objects
        /// or threads to receive notice of cancellation.</param>
        /// <returns>A task that represents the work queued to execute.</returns>
        /// <remarks>If the task completes successfully, the result contains the raw signin link.</remarks>
        public virtual async Task<string> GetOauthSignInLinkAsync(ITurnContext turnContext, string connectionName, string userId, string finalRedirect = null, CancellationToken cancellationToken = default)
        {
            return await GetOauthSignInLinkAsync(turnContext, null, connectionName, userId, finalRedirect, cancellationToken).ConfigureAwait(false);
        }

        /// <summary>
        /// Signs the user out with the token server, using customized AppCredentials.
        /// </summary>
        /// <param name="turnContext">Context for the current turn of conversation with the user.</param>
        /// <param name="oAuthAppCredentials">AppCredentials for OAuth.</param>
        /// <param name="connectionName">Name of the auth connection to use.</param>
        /// <param name="userId">User id of user to sign out.</param>
        /// <param name="cancellationToken">A cancellation token that can be used by other objects
        /// or threads to receive notice of cancellation.</param>
        /// <returns>A task that represents the work queued to execute.</returns>
        public virtual async Task SignOutUserAsync(ITurnContext turnContext, AppCredentials oAuthAppCredentials, string connectionName = null, string userId = null, CancellationToken cancellationToken = default)
        {
            BotAssert.ContextNotNull(turnContext);

            if (string.IsNullOrEmpty(userId))
            {
                userId = turnContext.Activity?.From?.Id;
            }

            var client = await CreateOAuthApiClientAsync(turnContext, oAuthAppCredentials).ConfigureAwait(false);
            await client.UserToken.SignOutAsync(userId, connectionName, turnContext.Activity?.ChannelId, cancellationToken).ConfigureAwait(false);
        }

        /// <summary>
        /// Signs the user out with the token server, using the bot's AppCredentials.
        /// </summary>
        /// <param name="turnContext">Context for the current turn of conversation with the user.</param>
        /// <param name="connectionName">Name of the auth connection to use.</param>
        /// <param name="userId">User id of user to sign out.</param>
        /// <param name="cancellationToken">A cancellation token that can be used by other objects
        /// or threads to receive notice of cancellation.</param>
        /// <returns>A task that represents the work queued to execute.</returns>
        public virtual async Task SignOutUserAsync(ITurnContext turnContext, string connectionName = null, string userId = null, CancellationToken cancellationToken = default)
        {
            await SignOutUserAsync(turnContext, null, connectionName, userId, cancellationToken).ConfigureAwait(false);
        }

        /// <summary>
        /// Retrieves the token status for each configured connection for the given user, using customized AppCredentials.
        /// </summary>
        /// <param name="context">Context for the current turn of conversation with the user.</param>
        /// <param name="oAuthAppCredentials">AppCredentials for OAuth.</param>
        /// <param name="userId">The user Id for which token status is retrieved.</param>
        /// <param name="includeFilter">Optional comma separated list of connection's to include. Blank will return token status for all configured connections.</param>
        /// <param name="cancellationToken">The async operation cancellation token.</param>
        /// <returns>Array of TokenStatus.</returns>
        public virtual async Task<TokenStatus[]> GetTokenStatusAsync(ITurnContext context, AppCredentials oAuthAppCredentials, string userId, string includeFilter = null, CancellationToken cancellationToken = default)
        {
            BotAssert.ContextNotNull(context);

            if (string.IsNullOrWhiteSpace(userId))
            {
                throw new ArgumentNullException(nameof(userId));
            }

            var client = await CreateOAuthApiClientAsync(context, oAuthAppCredentials).ConfigureAwait(false);
            var result = await client.UserToken.GetTokenStatusAsync(userId, context.Activity?.ChannelId, includeFilter, cancellationToken).ConfigureAwait(false);
            return result?.ToArray();
        }

        /// <summary>
        /// Retrieves the token status for each configured connection for the given user, using the bot's AppCredentials.
        /// </summary>
        /// <param name="context">Context for the current turn of conversation with the user.</param>
        /// <param name="userId">The user Id for which token status is retrieved.</param>
        /// <param name="includeFilter">Optional comma separated list of connection's to include. Blank will return token status for all configured connections.</param>
        /// <param name="cancellationToken">The async operation cancellation token.</param>
        /// <returns>Array of TokenStatus.</returns>
        public virtual async Task<TokenStatus[]> GetTokenStatusAsync(ITurnContext context, string userId, string includeFilter = null, CancellationToken cancellationToken = default)
        {
            return await GetTokenStatusAsync(context, null, userId, includeFilter, cancellationToken).ConfigureAwait(false);
        }

        /// <summary>
        /// Retrieves Azure Active Directory tokens for particular resources on a configured connection, using customized AppCredentials.
        /// </summary>
        /// <param name="context">Context for the current turn of conversation with the user.</param>
        /// <param name="oAuthAppCredentials">AppCredentials for OAuth.</param>
        /// <param name="connectionName">The name of the Azure Active Directory connection configured with this bot.</param>
        /// <param name="resourceUrls">The list of resource URLs to retrieve tokens for.</param>
        /// <param name="userId">The user Id for which tokens are retrieved. If passing in null the userId is taken from the Activity in the ITurnContext.</param>
        /// <param name="cancellationToken">The async operation cancellation token.</param>
        /// <returns>Dictionary of resourceUrl to the corresponding TokenResponse.</returns>
        public virtual async Task<Dictionary<string, TokenResponse>> GetAadTokensAsync(ITurnContext context, AppCredentials oAuthAppCredentials, string connectionName, string[] resourceUrls, string userId = null, CancellationToken cancellationToken = default)
        {
            BotAssert.ContextNotNull(context);

            if (string.IsNullOrWhiteSpace(connectionName))
            {
                throw new ArgumentNullException(nameof(connectionName));
            }

            if (resourceUrls == null)
            {
                throw new ArgumentNullException(nameof(resourceUrls));
            }

            if (string.IsNullOrWhiteSpace(userId))
            {
                userId = context.Activity?.From?.Id;
            }

            var client = await CreateOAuthApiClientAsync(context, oAuthAppCredentials).ConfigureAwait(false);
            return (Dictionary<string, TokenResponse>)await client.UserToken.GetAadTokensAsync(userId, connectionName, new AadResourceUrls() { ResourceUrls = resourceUrls?.ToList() }, context.Activity?.ChannelId, cancellationToken).ConfigureAwait(false);
        }

        /// <summary>
        /// Get the raw signin link to be sent to the user for signin for a connection name.
        /// </summary>
        /// <param name="turnContext">Context for the current turn of conversation with the user.</param>
        /// <param name="connectionName">Name of the auth connection to use.</param>
        /// <param name="cancellationToken">A cancellation token that can be used by other objects
        /// or threads to receive notice of cancellation.</param>
        /// <returns>A task that represents the work queued to execute.</returns>
        /// <remarks>If the task completes successfully, the result contains the raw signin link.</remarks>
        public virtual Task<SignInResource> GetSignInResourceAsync(ITurnContext turnContext, string connectionName, CancellationToken cancellationToken = default(CancellationToken))
        {
            return GetSignInResourceAsync(turnContext, connectionName, turnContext.Activity.From.Id, null, cancellationToken);
        }

        /// <summary>
        /// Get the raw signin link to be sent to the user for signin for a connection name.
        /// </summary>
        /// <param name="turnContext">Context for the current turn of conversation with the user.</param>
        /// <param name="connectionName">Name of the auth connection to use.</param>
        /// <param name="userId">The user id that will be associated with the token.</param>
        /// <param name="finalRedirect">The final URL that the OAuth flow will redirect to.</param>
        /// <param name="cancellationToken">A cancellation token that can be used by other objects
        /// or threads to receive notice of cancellation.</param>
        /// <returns>A task that represents the work queued to execute.</returns>
        /// <remarks>If the task completes successfully, the result contains the raw signin link.</remarks>
        public virtual Task<SignInResource> GetSignInResourceAsync(ITurnContext turnContext, string connectionName, string userId, string finalRedirect = null, CancellationToken cancellationToken = default(CancellationToken))
        {
            return GetSignInResourceAsync(turnContext, null, connectionName, userId, finalRedirect, cancellationToken);
        }

        /// <summary>
        /// Get the raw signin link to be sent to the user for signin for a connection name.
        /// </summary>
        /// <param name="turnContext">Context for the current turn of conversation with the user.</param>
        /// <param name="oAuthAppCredentials">AppCredentials for OAuth.</param>
        /// <param name="connectionName">Name of the auth connection to use.</param>
        /// <param name="userId">The user id that will be associated with the token.</param>
        /// <param name="finalRedirect">The final URL that the OAuth flow will redirect to.</param>
        /// <param name="cancellationToken">A cancellation token that can be used by other objects
        /// or threads to receive notice of cancellation.</param>
        /// <returns>A task that represents the work queued to execute.</returns>
        /// <remarks>If the task completes successfully, the result contains the raw signin link.</remarks>
        public virtual async Task<SignInResource> GetSignInResourceAsync(ITurnContext turnContext, AppCredentials oAuthAppCredentials, string connectionName, string userId, string finalRedirect = null, CancellationToken cancellationToken = default(CancellationToken))
        {
            BotAssert.ContextNotNull(turnContext);

            if (string.IsNullOrWhiteSpace(connectionName))
            {
                throw new ArgumentNullException(nameof(connectionName));
            }

            if (string.IsNullOrWhiteSpace(userId))
            {
                throw new ArgumentNullException(nameof(userId));
            }

            var activity = turnContext.Activity;

            var appId = GetBotAppId(turnContext);
            var tokenExchangeState = new TokenExchangeState()
            {
                ConnectionName = connectionName,
                Conversation = new ConversationReference()
                {
                    ActivityId = activity.Id,
                    Bot = activity.Recipient,       // Activity is from the user to the bot
                    ChannelId = activity.ChannelId,
                    Conversation = activity.Conversation,
                    ServiceUrl = activity.ServiceUrl,
                    User = activity.From,
                },
                RelatesTo = activity.RelatesTo,
                MsAppId = appId,
            };

            var serializedState = JsonConvert.SerializeObject(tokenExchangeState);
            var encodedState = Encoding.UTF8.GetBytes(serializedState);
            var state = Convert.ToBase64String(encodedState);

            var client = await CreateOAuthApiClientAsync(turnContext, oAuthAppCredentials).ConfigureAwait(false);
            return await client.GetSignInResourceAsync(state, null, null, finalRedirect, cancellationToken).ConfigureAwait(false);
        }

        /// <summary>
        /// Performs a token exchange operation such as for single sign-on.
        /// </summary>
        /// <param name="turnContext">Context for the current turn of conversation with the user.</param>
        /// <param name="connectionName">Name of the auth connection to use.</param>
        /// <param name="userId">The user id associated with the token..</param>
        /// <param name="exchangeRequest">The exchange request details, either a token to exchange or a uri to exchange.</param>
        /// <param name="cancellationToken">A cancellation token that can be used by other objects
        /// or threads to receive notice of cancellation.</param>
        /// <returns>If the task completes, the exchanged token is returned.</returns>
        public virtual Task<TokenResponse> ExchangeTokenAsync(ITurnContext turnContext, string connectionName, string userId, TokenExchangeRequest exchangeRequest, CancellationToken cancellationToken = default(CancellationToken))
        {
            return ExchangeTokenAsync(turnContext, null, connectionName, userId, exchangeRequest, cancellationToken);
        }

        /// <summary>
        /// Performs a token exchange operation such as for single sign-on.
        /// </summary>
        /// <param name="turnContext">Context for the current turn of conversation with the user.</param>
        /// <param name="oAuthAppCredentials">AppCredentials for OAuth.</param>
        /// <param name="connectionName">Name of the auth connection to use.</param>
        /// <param name="userId">The user id associated with the token..</param>
        /// <param name="exchangeRequest">The exchange request details, either a token to exchange or a uri to exchange.</param>
        /// <param name="cancellationToken">A cancellation token that can be used by other objects
        /// or threads to receive notice of cancellation.</param>
        /// <returns>If the task completes, the exchanged token is returned.</returns>
        public virtual async Task<TokenResponse> ExchangeTokenAsync(ITurnContext turnContext, AppCredentials oAuthAppCredentials, string connectionName, string userId, TokenExchangeRequest exchangeRequest, CancellationToken cancellationToken = default(CancellationToken))
        {
            BotAssert.ContextNotNull(turnContext);

            if (string.IsNullOrWhiteSpace(connectionName))
            {
                throw new ArgumentNullException(nameof(connectionName));
            }

            if (string.IsNullOrWhiteSpace(userId))
            {
                throw new ArgumentNullException(nameof(userId));
            }

            if (exchangeRequest == null)
            {
                throw new ArgumentNullException(nameof(exchangeRequest));
            }

            if (string.IsNullOrWhiteSpace(exchangeRequest.Token) && string.IsNullOrWhiteSpace(exchangeRequest.Uri))
            {
                throw new ArgumentException(nameof(exchangeRequest), "Either a Token or Uri property is required on the TokenExchangeRequest");
            }

            var activity = turnContext.Activity;

            var client = await CreateOAuthApiClientAsync(turnContext, oAuthAppCredentials).ConfigureAwait(false);
            var result = await client.ExchangeAsyncAsync(userId, connectionName, turnContext.Activity.ChannelId, exchangeRequest, cancellationToken).ConfigureAwait(false);

            if (result is ErrorResponse errorResponse)
            {
                throw new InvalidOperationException($"Unable to exchange token: ({errorResponse?.Error?.Code}) {errorResponse?.Error?.Message}");
            }

            if (result is TokenResponse tokenResponse)
            {
                return tokenResponse;
            }
            else
            {
                throw new InvalidOperationException($"ExchangeAsyncAsync returned improper result: {result.GetType()}");
            }
        }

        /// <summary>
        /// Retrieves Azure Active Directory tokens for particular resources on a configured connection, using the bot's AppCredentials.
        /// </summary>
        /// <param name="context">Context for the current turn of conversation with the user.</param>
        /// <param name="connectionName">The name of the Azure Active Directory connection configured with this bot.</param>
        /// <param name="resourceUrls">The list of resource URLs to retrieve tokens for.</param>
        /// <param name="userId">The user Id for which tokens are retrieved. If passing in null the userId is taken from the Activity in the ITurnContext.</param>
        /// <param name="cancellationToken">The async operation cancellation token.</param>
        /// <returns>Dictionary of resourceUrl to the corresponding TokenResponse.</returns>
        public virtual async Task<Dictionary<string, TokenResponse>> GetAadTokensAsync(ITurnContext context, string connectionName, string[] resourceUrls, string userId = null, CancellationToken cancellationToken = default)
        {
            return await GetAadTokensAsync(context, null, connectionName, resourceUrls, userId, cancellationToken).ConfigureAwait(false);
        }

        /// <summary>
        /// Creates a conversation on the specified channel.
        /// </summary>
        /// <param name="channelId">The ID for the channel.</param>
        /// <param name="serviceUrl">The channel's service URL endpoint.</param>
        /// <param name="credentials">The application credentials for the bot.</param>
        /// <param name="conversationParameters">The conversation information to use to
        /// create the conversation.</param>
        /// <param name="callback">The method to call for the resulting bot turn.</param>
        /// <param name="cancellationToken">A cancellation token that can be used by other objects
        /// or threads to receive notice of cancellation.</param>
        /// <returns>A task that represents the work queued to execute.</returns>
        /// <remarks>To start a conversation, your bot must know its account information
        /// and the user's account information on that channel.
        /// Most _channels only support initiating a direct message (non-group) conversation.
        /// <para>The adapter attempts to create a new conversation on the channel, and
        /// then sends a <c>conversationUpdate</c> activity through its middleware pipeline
        /// to the <paramref name="callback"/> method.</para>
        /// <para>If the conversation is established with the
        /// specified users, the ID of the activity's <see cref="IActivity.Conversation"/>
        /// will contain the ID of the new conversation.</para>
        /// </remarks>
        public virtual async Task CreateConversationAsync(string channelId, string serviceUrl, MicrosoftAppCredentials credentials, ConversationParameters conversationParameters, BotCallbackHandler callback, CancellationToken cancellationToken)
        {
            var connectorClient = CreateConnectorClient(serviceUrl, credentials);

            var result = await connectorClient.Conversations.CreateConversationAsync(conversationParameters, cancellationToken).ConfigureAwait(false);

            // Create a conversation update activity to represent the result.
            var eventActivity = Activity.CreateEventActivity();
            eventActivity.Name = "CreateConversation";
            eventActivity.ChannelId = channelId;
            eventActivity.ServiceUrl = serviceUrl;
            eventActivity.Id = result.ActivityId ?? Guid.NewGuid().ToString("n");
            eventActivity.Conversation = new ConversationAccount(id: result.Id, tenantId: conversationParameters.TenantId);
            eventActivity.ChannelData = conversationParameters.ChannelData;
            eventActivity.Recipient = conversationParameters.Bot;

            using (var context = new TurnContext(this, (Activity)eventActivity))
            {
                var claimsIdentity = new ClaimsIdentity();
                claimsIdentity.AddClaim(new Claim(AuthenticationConstants.AudienceClaim, credentials.MicrosoftAppId));
                claimsIdentity.AddClaim(new Claim(AuthenticationConstants.AppIdClaim, credentials.MicrosoftAppId));
                claimsIdentity.AddClaim(new Claim(AuthenticationConstants.ServiceUrlClaim, serviceUrl));

                context.TurnState.Add<IIdentity>(BotIdentityKey, claimsIdentity);
                context.TurnState.Add(connectorClient);
                await RunPipelineAsync(context, callback, cancellationToken).ConfigureAwait(false);
            }
        }

        /// <summary>
        /// Creates a conversation on the specified channel. Overload receives a ConversationReference including the tenant.
        /// </summary>
        /// <param name="channelId">The ID for the channel.</param>
        /// <param name="serviceUrl">The channel's service URL endpoint.</param>
        /// <param name="credentials">The application credentials for the bot.</param>
        /// <param name="conversationParameters">The conversation information to use to
        /// create the conversation.</param>
        /// <param name="callback">The method to call for the resulting bot turn.</param>
        /// <param name="reference">A conversation reference that contains the tenant.</param>
        /// <param name="cancellationToken">A cancellation token that can be used by other objects
        /// or threads to receive notice of cancellation.</param>
        /// <returns>A task that represents the work queued to execute.</returns>
        /// <remarks>To start a conversation, your bot must know its account information
        /// and the user's account information on that channel.
        /// Most _channels only support initiating a direct message (non-group) conversation.
        /// <para>The adapter attempts to create a new conversation on the channel, and
        /// then sends a <c>conversationUpdate</c> activity through its middleware pipeline
        /// to the <paramref name="callback"/> method.</para>
        /// <para>If the conversation is established with the
        /// specified users, the ID of the activity's <see cref="IActivity.Conversation"/>
        /// will contain the ID of the new conversation.</para>
        /// </remarks>
        public virtual async Task CreateConversationAsync(string channelId, string serviceUrl, MicrosoftAppCredentials credentials, ConversationParameters conversationParameters, BotCallbackHandler callback, ConversationReference reference, CancellationToken cancellationToken)
        {
            if (reference.Conversation != null)
            {
                var tenantId = reference.Conversation.TenantId;

                if (tenantId != null)
                {
                    // Putting tenantId in channelData is a temporary solution while we wait for the Teams API to be updated
                    conversationParameters.ChannelData = new { tenant = new { tenantId } };

                    // Permanent solution is to put tenantId in parameters.tenantId
                    conversationParameters.TenantId = tenantId;
                }

                await CreateConversationAsync(channelId, serviceUrl, credentials, conversationParameters, callback, cancellationToken).ConfigureAwait(false);
            }
        }

        /// <summary>
        /// Creates an OAuth client for the bot with the credentials.
        /// </summary>
        /// <param name="turnContext">The context object for the current turn.</param>
        /// <param name="oAuthAppCredentials">AppCredentials for OAuth.</param>
        /// <returns>An OAuth client for the bot.</returns>
        protected virtual async Task<OAuthClient> CreateOAuthApiClientAsync(ITurnContext turnContext, AppCredentials oAuthAppCredentials)
        {
            if (!OAuthClientConfig.EmulateOAuthCards &&
                string.Equals(turnContext.Activity.ChannelId, Channels.Emulator, StringComparison.InvariantCultureIgnoreCase) &&
                (await CredentialProvider.IsAuthenticationDisabledAsync().ConfigureAwait(false)))
            {
                OAuthClientConfig.EmulateOAuthCards = true;
            }

            var appId = GetBotAppId(turnContext);

            var clientKey = $"{appId}:{oAuthAppCredentials?.MicrosoftAppId}";
            var oAuthScope = turnContext.TurnState.Get<string>(OAuthScopeKey);

            var appCredentials = oAuthAppCredentials ?? await GetAppCredentialsAsync(appId, oAuthScope).ConfigureAwait(false);

            if (!OAuthClientConfig.EmulateOAuthCards &&
                string.Equals(turnContext.Activity.ChannelId, Channels.Emulator, StringComparison.InvariantCultureIgnoreCase) &&
                (await CredentialProvider.IsAuthenticationDisabledAsync().ConfigureAwait(false)))
            {
                OAuthClientConfig.EmulateOAuthCards = true;
            }

            var oAuthClient = _oAuthClients.GetOrAdd(clientKey, (key) =>
            {
                OAuthClient oAuthClientInner;
                if (OAuthClientConfig.EmulateOAuthCards)
                {
                    // do not await task - we want this to run in the background
                    oAuthClientInner = new OAuthClient(new Uri(turnContext.Activity.ServiceUrl), appCredentials);
                    var task = Task.Run(() => OAuthClientConfig.SendEmulateOAuthCardsAsync(oAuthClientInner, OAuthClientConfig.EmulateOAuthCards));
                }
                else
                {
                    oAuthClientInner = new OAuthClient(new Uri(OAuthClientConfig.OAuthEndpoint), appCredentials);
                }

                return oAuthClientInner;
            });

            // adding the oAuthClient into the TurnState
            // TokenResolver.cs will use it get the correct credentials to poll for token for streaming scenario
            if (turnContext.TurnState.Get<OAuthClient>() == null)
            {
                turnContext.TurnState.Add(oAuthClient);
            }

            return oAuthClient;
        }

        /// <summary>
        /// Creates an OAuth client for the bot.
        /// </summary>
        /// <param name="turnContext">The context object for the current turn.</param>
        /// <returns>An OAuth client for the bot.</returns>
        protected virtual async Task<OAuthClient> CreateOAuthApiClientAsync(ITurnContext turnContext)
        {
            return await CreateOAuthApiClientAsync(turnContext, null).ConfigureAwait(false);
        }

        /// <summary>
        /// Opportunity for subclasses to opt in to process an outgoing activity.
        /// </summary>
        /// <remarks>
        /// Subclasses can override ProcessOutgoingActivityAsync. If CanProcessOutgoingActivity returns true, 
        /// ProcessOutgoingActivityAsync will be responsible for sending the outgoing activity.
        /// </remarks>
        /// <param name="activity">The outgoing activity.</param>
        /// <returns>Whether should call ProcessOutgoingActivityAsync to send the outgoing activity.</returns>
        protected virtual bool CanProcessOutgoingActivity(Activity activity)
        {
            return false;
        }

        /// <summary>
        /// Custom logic to send an outgoing activity. Subclasses can override this method along with CanProcessOutgoingActivity
        /// to have custom logic to process the outgoing activity.
        /// </summary>
        /// <param name="turnContext">The context object for the turn.</param>
        /// <param name="activity">The activity to be processed.</param>
        /// <param name="cancellationToken">The cancellation token.</param>
        /// <returns>The result of processing the activity.</returns>
        protected virtual Task<ResourceResponse> ProcessOutgoingActivityAsync(ITurnContext turnContext, Activity activity, CancellationToken cancellationToken)
        {
            throw new NotImplementedException();
        }

        /// <summary>
        /// Logic to build an <see cref="AppCredentials"/> object to be used to acquire tokens
        /// for this HttpClient.
        /// </summary>
        /// <param name="appId">The application id.</param>
        /// <param name="oAuthScope">The optional OAuth scope.</param>
        /// <returns>The app credentials to be used to acquire tokens.</returns>
        protected virtual async Task<AppCredentials> BuildCredentialsAsync(string appId, string oAuthScope = null)
        {
            // Get the password from the credential provider
            var appPassword = await CredentialProvider.GetAppPasswordAsync(appId).ConfigureAwait(false);

            // Construct an AppCredentials using the app + password combination. If government, we create a government specific credential.
            return ChannelProvider != null && ChannelProvider.IsGovernment() ? new MicrosoftGovernmentAppCredentials(appId, appPassword, HttpClient, Logger, oAuthScope) : new MicrosoftAppCredentials(appId, appPassword, HttpClient, Logger, oAuthScope);
        }

        /// <summary>
        /// Creates the connector client asynchronous.
        /// </summary>
        /// <param name="serviceUrl">The service URL.</param>
        /// <param name="claimsIdentity">The claims claimsIdentity.</param>
        /// <param name="cancellationToken">Cancellation token.</param>
        /// <returns>ConnectorClient instance.</returns>
        /// <exception cref="NotSupportedException">ClaimsIdentity cannot be null. Pass Anonymous ClaimsIdentity if authentication is turned off.</exception>
        private async Task<IConnectorClient> CreateConnectorClientAsync(string serviceUrl, ClaimsIdentity claimsIdentity, string audience, CancellationToken cancellationToken = default)
        {
            if (claimsIdentity == null)
            {
                throw new NotSupportedException("ClaimsIdentity cannot be null. Pass Anonymous ClaimsIdentity if authentication is turned off.");
            }

            // For requests from channel App Id is in Audience claim of JWT token. For emulator it is in AppId claim. For
            // unauthenticated requests we have anonymous claimsIdentity provided auth is disabled.
            // For Activities coming from Emulator AppId claim contains the Bot's AAD AppId.
            var botAppIdClaim = claimsIdentity.Claims?.SingleOrDefault(claim => claim.Type == AuthenticationConstants.AudienceClaim);
            if (botAppIdClaim == null)
            {
                botAppIdClaim = claimsIdentity.Claims?.SingleOrDefault(claim => claim.Type == AuthenticationConstants.AppIdClaim);
            }

            // For anonymous requests (requests with no header) appId is not set in claims.
            AppCredentials appCredentials = null;
            if (botAppIdClaim != null)
            {
                var botId = botAppIdClaim.Value;
                var scope = audience;

                if (string.IsNullOrWhiteSpace(audience))
                {
                    // The skill connector has the target skill in the OAuthScope.
                    scope = SkillValidation.IsSkillClaim(claimsIdentity.Claims) ?
                        JwtTokenValidation.GetAppIdFromClaims(claimsIdentity.Claims) :
                        GetBotFrameworkOAuthScope();
                }

                appCredentials = await GetAppCredentialsAsync(botId, scope, cancellationToken).ConfigureAwait(false);
            }

            return CreateConnectorClient(serviceUrl, appCredentials);
        }

        /// <summary>
        /// Creates the connector client.
        /// </summary>
        /// <param name="serviceUrl">The service URL.</param>
        /// <param name="appCredentials">The application credentials for the bot.</param>
        /// <returns>Connector client instance.</returns>
        private IConnectorClient CreateConnectorClient(string serviceUrl, AppCredentials appCredentials = null)
        {
            // As multiple bots can listen on a single serviceUrl, the clientKey also includes the OAuthScope.
            var clientKey = $"{serviceUrl}{appCredentials?.MicrosoftAppId}:{appCredentials?.OAuthScope}";

            return _connectorClients.GetOrAdd(clientKey, (key) =>
            {
                ConnectorClient connectorClient;
                if (appCredentials != null)
                {
                    connectorClient = new ConnectorClient(new Uri(serviceUrl), appCredentials, customHttpClient: _httpClient);
                }
                else
                {
                    var emptyCredentials = (ChannelProvider != null && ChannelProvider.IsGovernment()) ?
                        MicrosoftGovernmentAppCredentials.Empty :
                        MicrosoftAppCredentials.Empty;
                    connectorClient = new ConnectorClient(new Uri(serviceUrl), emptyCredentials, customHttpClient: _httpClient);
                }

                if (_connectorClientRetryPolicy != null)
                {
                    connectorClient.SetRetryPolicy(_connectorClientRetryPolicy);
                }

                return connectorClient;
            });
        }

        /// <summary>
        /// Gets the application credentials. App credentials are cached to avoid refreshing the
        /// token each time.
        /// </summary>
        /// <param name="appId">The application identifier (AAD ID for the bot).</param>
        /// <param name="oAuthScope">The scope for the token. Skills use the skill's app ID. </param>
        /// <param name="cancellationToken">Cancellation token.</param>
        /// <returns>App credentials.</returns>
        private async Task<AppCredentials> GetAppCredentialsAsync(string appId, string oAuthScope, CancellationToken cancellationToken = default)
        {
            if (appId == null)
            {
                return MicrosoftAppCredentials.Empty;
            }

            var cacheKey = $"{appId}{oAuthScope}";
            if (_appCredentialMap.TryGetValue(cacheKey, out var appCredentials))
            {
                return appCredentials;
            }

            // If app credentials were provided, use them as they are the preferred choice moving forward
            if (_appCredentials != null)
            {
                // Cache the credentials for later use
                _appCredentialMap[cacheKey] = _appCredentials;
                return _appCredentials;
            }

            // Credentials not found in cache, build them
            appCredentials = await BuildCredentialsAsync(appId, oAuthScope).ConfigureAwait(false);

            // Cache the credentials for later use
            _appCredentialMap[cacheKey] = appCredentials;
            return appCredentials;
        }

        /// <summary>
        /// Gets the AppId of the Bot out of the TurnState.
        /// </summary>
        /// <param name="turnContext">The context object for the turn.</param>
        /// <returns>Bot's AppId.</returns>
        private string GetBotAppId(ITurnContext turnContext)
        {
            var botIdentity = (ClaimsIdentity)turnContext.TurnState.Get<IIdentity>(BotIdentityKey);
            if (botIdentity == null)
            {
                throw new InvalidOperationException("An IIdentity is required in TurnState for this operation.");
            }

            var appId = botIdentity.Claims.FirstOrDefault(claim => claim.Type == AuthenticationConstants.AudienceClaim)?.Value;
            if (string.IsNullOrWhiteSpace(appId))
            {
                throw new InvalidOperationException("Unable to get the bot AppId from the audience claim.");
            }

            return appId;
        }

        /// <summary>
        /// This method returns the correct Bot Framework OAuthScope for AppCredentials.
        /// </summary>
        private string GetBotFrameworkOAuthScope()
        {
            return ChannelProvider != null && ChannelProvider.IsGovernment() ?
                GovernmentAuthenticationConstants.ToChannelFromBotOAuthScope :
                AuthenticationConstants.ToChannelFromBotOAuthScope;
        }

        /// <summary>
        /// Middleware to assign tenantId from channelData to Conversation.TenantId.
        /// </summary>
        /// <description>
        /// MS Teams currently sends the tenant ID in channelData and the correct behavior is to expose this value in Activity.Conversation.TenantId.
        /// This code copies the tenant ID from channelData to Activity.Conversation.TenantId.
        /// Once MS Teams sends the tenantId in the Conversation property, this middleware can be removed.
        /// </description>
        internal class TenantIdWorkaroundForTeamsMiddleware : IMiddleware
        {
            public async Task OnTurnAsync(ITurnContext turnContext, NextDelegate next, CancellationToken cancellationToken = default)
            {
                if (Channels.Msteams.Equals(turnContext.Activity.ChannelId, StringComparison.InvariantCultureIgnoreCase) && turnContext.Activity.Conversation != null && string.IsNullOrEmpty(turnContext.Activity.Conversation.TenantId) && turnContext.Activity.ChannelData != null)
                {
                    var teamsChannelData = JObject.FromObject(turnContext.Activity.ChannelData);
                    if (teamsChannelData["tenant"]?["id"] != null)
                    {
                        turnContext.Activity.Conversation.TenantId = teamsChannelData["tenant"]["id"].ToString();
                    }
                }

                await next(cancellationToken).ConfigureAwait(false);
            }
        }
    }
}<|MERGE_RESOLUTION|>--- conflicted
+++ resolved
@@ -425,9 +425,6 @@
                 context.TurnState.Add<IIdentity>(BotIdentityKey, claimsIdentity);
                 context.TurnState.Add<BotCallbackHandler>(callback);
 
-<<<<<<< HEAD
-                var connectorClient = await CreateConnectorClientAsync(activity.ServiceUrl, claimsIdentity, cancellationToken).ConfigureAwait(false);
-=======
                 // To create the correct cache key, provide the OAuthScope when calling CreateConnectorClientAsync.
                 // The OAuthScope is also stored on the TurnState to get the correct AppCredentials if fetching a token is required.
                 string scope;
@@ -443,7 +440,6 @@
 
                 context.TurnState.Add(OAuthScopeKey, scope);
                 var connectorClient = await CreateConnectorClientAsync(activity.ServiceUrl, claimsIdentity, scope, cancellationToken).ConfigureAwait(false);
->>>>>>> 5bd71109
                 context.TurnState.Add(connectorClient);
 
                 await RunPipelineAsync(context, callback, cancellationToken).ConfigureAwait(false);
