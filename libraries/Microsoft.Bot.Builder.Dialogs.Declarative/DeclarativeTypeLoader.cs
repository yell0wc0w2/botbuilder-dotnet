﻿// Copyright (c) Microsoft Corporation. All rights reserved.
// Licensed under the MIT License.

using System;
using System.Collections.Generic;
using System.Data;
using System.Threading.Tasks;
using Microsoft.Bot.Builder.Dialogs.Adaptive;
using Microsoft.Bot.Builder.Dialogs.Debugging;
using Microsoft.Bot.Builder.Dialogs.Declarative.Converters;
using Microsoft.Bot.Builder.Dialogs.Declarative.Resolvers;
using Microsoft.Bot.Builder.Dialogs.Declarative.Resources;
using Microsoft.Bot.Builder.Dialogs.Declarative.Types;
using Microsoft.Extensions.Configuration;
using Newtonsoft.Json;
using Newtonsoft.Json.Serialization;

namespace Microsoft.Bot.Builder.Dialogs.Declarative
{
    public static class DeclarativeTypeLoader
    {
        public static async Task<T> LoadAsync<T>(IResource resource, ResourceExplorer resourceExplorer, Source.IRegistry registry)
        {
            IRefResolver refResolver = new IdRefResolver(resourceExplorer, registry);

<<<<<<< HEAD
            var paths = new Stack<string>();
            paths.Push(resource.Id);

            var json = await resource.ReadTextAsync();

            return Load<T>(registry, refResolver, paths, json);
        }

        public static T Load<T>(IResource resource, ResourceExplorer resourceExplorer, Source.IRegistry registry)
        {
            IRefResolver refResolver = new IdRefResolver(resourceExplorer, registry);

=======
            string id = resource.Id;
>>>>>>> 589c98e1
            var paths = new Stack<string>();
            if (resource is FileResource fileResource)
            {
                id = fileResource.FullName;
                paths.Push(fileResource.FullName);
            }

            try
            {
                var json = await resource.ReadTextAsync();

<<<<<<< HEAD
            return Load<T>(registry, refResolver, paths, json);
=======
                return _load<T>(registry, refResolver, paths, json);
            }
            catch (Exception err)
            {
                if (err.InnerException is SyntaxErrorException)
                {
                    throw new SyntaxErrorException(err.InnerException.Message)
                    {
                        Source = $"{id}{err.InnerException.Source}"
                    };
                }

                throw new Exception($"{id} error: {err.Message}\n{err.InnerException?.Message}");
            }
        }

        public static T Load<T>(IResource resource, ResourceExplorer resourceExplorer, Source.IRegistry registry)
        {
            return LoadAsync<T>(resource, resourceExplorer, registry).GetAwaiter().GetResult();
>>>>>>> 589c98e1
        }

        /// <summary>
        /// Load a settings style path settings.x.y.z -> x:y:z. 
        /// </summary>
        /// <param name="configuration">Configuration.</param>
        /// <param name="value">Value to load.</param>
        /// <returns>The value formatted to the configuration.</returns>
        public static string LoadSetting(this IConfiguration configuration, string value)
        {
            if (value.StartsWith("{") && value.EndsWith("}"))
            {
                var path = value.Trim('{', '}').Replace(".", ":");
                if (path.StartsWith("settings:"))
                {
                    path = path.Substring(9);
                }

                // just use configurations ability to query for x:y:z
                value = ConfigurationBinder.GetValue<string>(configuration, path);
            }

            return value;
        }

        private static T Load<T>(Source.IRegistry registry, IRefResolver refResolver, Stack<string> paths, string json)
        {
            return JsonConvert.DeserializeObject<T>(
                json, new JsonSerializerSettings()
                {
                    SerializationBinder = new UriTypeBinder(),
                    TypeNameHandling = TypeNameHandling.Auto,
                    Converters = new List<JsonConverter>()
                    {
                        new InterfaceConverter<IDialog>(refResolver, registry, paths),
                        new InterfaceConverter<IOnEvent>(refResolver, registry, paths),
                        new InterfaceConverter<IStorage>(refResolver, registry, paths),
                        new InterfaceConverter<IRecognizer>(refResolver, registry, paths),
                        new LanguageGeneratorConverter(refResolver, registry, paths),
                        new ExpressionConverter(),
                        new ActivityConverter(),
                        new ActivityTemplateConverter()
                    },
                    Error = (sender, args) =>
                    {
                        var ctx = args.ErrorContext;
                    },
                    ContractResolver = new DefaultContractResolver
                    {
                        NamingStrategy = new CamelCaseNamingStrategy()
                    }
                });
        }
    }
}<|MERGE_RESOLUTION|>--- conflicted
+++ resolved
@@ -23,22 +23,7 @@
         {
             IRefResolver refResolver = new IdRefResolver(resourceExplorer, registry);
 
-<<<<<<< HEAD
-            var paths = new Stack<string>();
-            paths.Push(resource.Id);
-
-            var json = await resource.ReadTextAsync();
-
-            return Load<T>(registry, refResolver, paths, json);
-        }
-
-        public static T Load<T>(IResource resource, ResourceExplorer resourceExplorer, Source.IRegistry registry)
-        {
-            IRefResolver refResolver = new IdRefResolver(resourceExplorer, registry);
-
-=======
             string id = resource.Id;
->>>>>>> 589c98e1
             var paths = new Stack<string>();
             if (resource is FileResource fileResource)
             {
@@ -50,10 +35,7 @@
             {
                 var json = await resource.ReadTextAsync();
 
-<<<<<<< HEAD
-            return Load<T>(registry, refResolver, paths, json);
-=======
-                return _load<T>(registry, refResolver, paths, json);
+                return Load<T>(registry, refResolver, paths, json);
             }
             catch (Exception err)
             {
@@ -72,7 +54,6 @@
         public static T Load<T>(IResource resource, ResourceExplorer resourceExplorer, Source.IRegistry registry)
         {
             return LoadAsync<T>(resource, resourceExplorer, registry).GetAwaiter().GetResult();
->>>>>>> 589c98e1
         }
 
         /// <summary>
