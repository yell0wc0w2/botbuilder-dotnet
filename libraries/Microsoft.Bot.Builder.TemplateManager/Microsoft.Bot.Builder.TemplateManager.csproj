﻿<Project Sdk="Microsoft.NET.Sdk">
<<<<<<< HEAD
	<PropertyGroup>
    <Version Condition=" '$(PackageVersion)' == '' ">4.5.0-local</Version>
    <Version Condition=" '$(PackageVersion)' != '' ">$(PackageVersion)</Version>
    <PackageVersion Condition=" '$(PackageVersion)' == '' ">4.5.0-local</PackageVersion>
    <PackageVersion Condition=" '$(PackageVersion)' != '' ">$(PackageVersion)</PackageVersion>
    <Configurations>Debug;Release;Documentation;Debug - NuGet Packages;</Configurations>
	</PropertyGroup>
=======
  <PropertyGroup>
    <Version Condition=" '$(PackageVersion)' == '' ">4.0.0-local</Version>
    <Version Condition=" '$(PackageVersion)' != '' ">$(PackageVersion)</Version>
    <PackageVersion Condition=" '$(PackageVersion)' == '' ">4.0.0-local</PackageVersion>
    <PackageVersion Condition=" '$(PackageVersion)' != '' ">$(PackageVersion)</PackageVersion>
    <Configurations>Debug;Release;Debug - NuGet Packages</Configurations>
  </PropertyGroup>
>>>>>>> 71a95281

  <PropertyGroup Condition=" '$(Configuration)|$(Platform)' == 'Release|AnyCPU' ">
    <SignAssembly>true</SignAssembly>
    <DelaySign>true</DelaySign>
    <AssemblyOriginatorKeyFile>..\..\build\35MSSharedLib1024.snk</AssemblyOriginatorKeyFile>
    <GeneratePackageOnBuild>true</GeneratePackageOnBuild>
    <DocumentationFile>bin\$(Configuration)\netstandard2.0\Microsoft.Bot.Builder.TemplateManager.xml</DocumentationFile>
  </PropertyGroup>

  <PropertyGroup>
    <TargetFramework>netstandard2.0</TargetFramework>
    <Description>This library implements .NET TemplateManager classes to manage libraries of template renderers in Microsoft Bot Builder SDK v4</Description>
    <Summary>This library implements .NET TemplateManager classes to manage libraries of template renderers in Microsoft Bot Builder SDK v4</Summary>
  </PropertyGroup>

  <ItemGroup>
    <PackageReference Include="Microsoft.Bot.Builder" Condition=" '$(PackageVersion)' == '' " Version="4.0.0-local" />
    <PackageReference Include="Microsoft.Bot.Builder" Condition=" '$(PackageVersion)' != '' " Version="$(PackageVersion)" />
    <PackageReference Include="Microsoft.CSharp" Version="4.5.0" />
    <PackageReference Include="SourceLink.Create.CommandLine" Version="2.8.3" />
  </ItemGroup>

  <ItemGroup>
    <ProjectReference Include="..\Microsoft.Bot.Builder\Microsoft.Bot.Builder.csproj" />
  </ItemGroup>
</Project><|MERGE_RESOLUTION|>--- conflicted
+++ resolved
@@ -1,13 +1,4 @@
 ﻿<Project Sdk="Microsoft.NET.Sdk">
-<<<<<<< HEAD
-	<PropertyGroup>
-    <Version Condition=" '$(PackageVersion)' == '' ">4.5.0-local</Version>
-    <Version Condition=" '$(PackageVersion)' != '' ">$(PackageVersion)</Version>
-    <PackageVersion Condition=" '$(PackageVersion)' == '' ">4.5.0-local</PackageVersion>
-    <PackageVersion Condition=" '$(PackageVersion)' != '' ">$(PackageVersion)</PackageVersion>
-    <Configurations>Debug;Release;Documentation;Debug - NuGet Packages;</Configurations>
-	</PropertyGroup>
-=======
   <PropertyGroup>
     <Version Condition=" '$(PackageVersion)' == '' ">4.0.0-local</Version>
     <Version Condition=" '$(PackageVersion)' != '' ">$(PackageVersion)</Version>
@@ -15,7 +6,6 @@
     <PackageVersion Condition=" '$(PackageVersion)' != '' ">$(PackageVersion)</PackageVersion>
     <Configurations>Debug;Release;Debug - NuGet Packages</Configurations>
   </PropertyGroup>
->>>>>>> 71a95281
 
   <PropertyGroup Condition=" '$(Configuration)|$(Platform)' == 'Release|AnyCPU' ">
     <SignAssembly>true</SignAssembly>
